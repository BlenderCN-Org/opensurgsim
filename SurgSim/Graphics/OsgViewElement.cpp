// This file is a part of the OpenSurgSim project.
// Copyright 2013, SimQuest Solutions Inc.
//
// Licensed under the Apache License, Version 2.0 (the "License");
// you may not use this file except in compliance with the License.
// You may obtain a copy of the License at
//
//     http://www.apache.org/licenses/LICENSE-2.0
//
// Unless required by applicable law or agreed to in writing, software
// distributed under the License is distributed on an "AS IS" BASIS,
// WITHOUT WARRANTIES OR CONDITIONS OF ANY KIND, either express or implied.
// See the License for the specific language governing permissions and
// limitations under the License.

<<<<<<< HEAD
#include "SurgSim/Devices/Keyboard/KeyboardDevice.h"
#include "SurgSim/Devices/Keyboard/KeyboardHandler.h"

#include "SurgSim/Graphics/OsgViewElement.h"
#include "SurgSim/Graphics/OsgConversions.h"

#include "SurgSim/Graphics/OsgView.h"
#include "SurgSim/Graphics/OsgTrackballZoomManipulator.h"

=======
#include "SurgSim/Graphics/OsgViewElement.h"
#include "SurgSim/Graphics/OsgConversions.h"

#include "SurgSim/Graphics/OsgView.h"
#include "SurgSim/Graphics/OsgTrackballZoomManipulator.h"
>>>>>>> 95d8a1a0

using SurgSim::Graphics::OsgView;
using SurgSim::Graphics::OsgViewElement;

OsgViewElement::OsgViewElement(const std::string& name) :
	SurgSim::Graphics::ViewElement(name, std::make_shared<OsgView>(name + " View")),
	m_manipulatorPosition(SurgSim::Math::Vector3d(3.0,3.0,3.0)),
	m_manipulatorLookat(SurgSim::Math::Vector3d(0.0,0.0,0.0)),
	m_keyboardEnabled(false)
{
}

OsgViewElement::~OsgViewElement()
{
}

bool OsgViewElement::setView(std::shared_ptr<SurgSim::Graphics::View> view)
{
	// Disable KeyboardDevice of current view
	bool result = enableKeyboardDevice(false);

	std::shared_ptr<OsgView> osgView = std::dynamic_pointer_cast<OsgView>(view);
	if (osgView && ViewElement::setView(view) && result)
	{
		// After change 'view', need to enable keyboard device in the new 'view' if keyboard is enabled.
		result = enableKeyboardDevice(m_keyboardEnabled);
	}
	else
	{
		result = false;
	}

	return result;
}

void SurgSim::Graphics::OsgViewElement::enableManipulator(bool val)
{
	if (m_manipulator == nullptr)
	{
		m_manipulator = new OsgTrackballZoomManipulator();
		// Set a default position
		m_manipulator->setTransformation(
			SurgSim::Graphics::toOsg(m_manipulatorPosition),
			SurgSim::Graphics::toOsg(m_manipulatorLookat),
			osg::Vec3d(0.0f,1.0f,0.0f));
	}

	std::shared_ptr<OsgView> view = std::dynamic_pointer_cast<OsgView>(getView());
	if (view != nullptr)
	{
		if (val)
		{
			view->getOsgView()->setCameraManipulator(m_manipulator);

		}
		else
		{
			view->getOsgView()->setCameraManipulator(nullptr);
		}
	}
}

bool SurgSim::Graphics::OsgViewElement::enableKeyboardDevice(bool val)
{
	bool result = false;
	std::shared_ptr<OsgView> view = std::dynamic_pointer_cast<OsgView>(getView());
	if (nullptr != view)
	{
		std::shared_ptr<SurgSim::Input::CommonDevice> keyboardDevice = getKeyboardDevice();
		osg::ref_ptr<osgGA::GUIEventHandler> keyboardHandle =
					   std::dynamic_pointer_cast<SurgSim::Device::KeyboardDevice>(keyboardDevice)->getKeyboardHandler();
		if (val && ! m_keyboardEnabled)
		{
			view->getOsgView()->addEventHandler(keyboardHandle);
			m_keyboardEnabled = true;
		}
		else if (! val && m_keyboardEnabled)
		{
			view->getOsgView()->removeEventHandler(keyboardHandle);
			m_keyboardEnabled = false;
		}
		result = true;
	}
	
	return result;
}


std::shared_ptr<SurgSim::Input::CommonDevice> SurgSim::Graphics::OsgViewElement::getKeyboardDevice()
{
	static auto keyboardDevice = std::make_shared<SurgSim::Device::KeyboardDevice>("Keyboard");
	if (! keyboardDevice->isInitialized())
	{
		keyboardDevice->initialize();
	}
	return keyboardDevice;
}


void SurgSim::Graphics::OsgViewElement::setManipulatorParameters(
	SurgSim::Math::Vector3d position,
	SurgSim::Math::Vector3d lookat)
{
	m_manipulatorPosition = position;
	m_manipulatorLookat = lookat;

	if (m_manipulator != nullptr)
	{
		m_manipulator->setTransformation(
			SurgSim::Graphics::toOsg(m_manipulatorPosition),
			SurgSim::Graphics::toOsg(m_manipulatorLookat),
			osg::Vec3d(0.0f,1.0f,0.0f));
	}
}<|MERGE_RESOLUTION|>--- conflicted
+++ resolved
@@ -13,23 +13,11 @@
 // See the License for the specific language governing permissions and
 // limitations under the License.
 
-<<<<<<< HEAD
-#include "SurgSim/Devices/Keyboard/KeyboardDevice.h"
-#include "SurgSim/Devices/Keyboard/KeyboardHandler.h"
-
 #include "SurgSim/Graphics/OsgViewElement.h"
 #include "SurgSim/Graphics/OsgConversions.h"
 
 #include "SurgSim/Graphics/OsgView.h"
 #include "SurgSim/Graphics/OsgTrackballZoomManipulator.h"
-
-=======
-#include "SurgSim/Graphics/OsgViewElement.h"
-#include "SurgSim/Graphics/OsgConversions.h"
-
-#include "SurgSim/Graphics/OsgView.h"
-#include "SurgSim/Graphics/OsgTrackballZoomManipulator.h"
->>>>>>> 95d8a1a0
 
 using SurgSim::Graphics::OsgView;
 using SurgSim::Graphics::OsgViewElement;
@@ -37,8 +25,7 @@
 OsgViewElement::OsgViewElement(const std::string& name) :
 	SurgSim::Graphics::ViewElement(name, std::make_shared<OsgView>(name + " View")),
 	m_manipulatorPosition(SurgSim::Math::Vector3d(3.0,3.0,3.0)),
-	m_manipulatorLookat(SurgSim::Math::Vector3d(0.0,0.0,0.0)),
-	m_keyboardEnabled(false)
+	m_manipulatorLookat(SurgSim::Math::Vector3d(0.0,0.0,0.0))
 {
 }
 
@@ -48,21 +35,15 @@
 
 bool OsgViewElement::setView(std::shared_ptr<SurgSim::Graphics::View> view)
 {
-	// Disable KeyboardDevice of current view
-	bool result = enableKeyboardDevice(false);
-
 	std::shared_ptr<OsgView> osgView = std::dynamic_pointer_cast<OsgView>(view);
-	if (osgView && ViewElement::setView(view) && result)
+	if (osgView && ViewElement::setView(view))
 	{
-		// After change 'view', need to enable keyboard device in the new 'view' if keyboard is enabled.
-		result = enableKeyboardDevice(m_keyboardEnabled);
+		return true;
 	}
 	else
 	{
-		result = false;
+		return false;
 	}
-
-	return result;
 }
 
 void SurgSim::Graphics::OsgViewElement::enableManipulator(bool val)
@@ -84,50 +65,13 @@
 		{
 			view->getOsgView()->setCameraManipulator(m_manipulator);
 
-		}
+			}
 		else
 		{
 			view->getOsgView()->setCameraManipulator(nullptr);
 		}
 	}
 }
-
-bool SurgSim::Graphics::OsgViewElement::enableKeyboardDevice(bool val)
-{
-	bool result = false;
-	std::shared_ptr<OsgView> view = std::dynamic_pointer_cast<OsgView>(getView());
-	if (nullptr != view)
-	{
-		std::shared_ptr<SurgSim::Input::CommonDevice> keyboardDevice = getKeyboardDevice();
-		osg::ref_ptr<osgGA::GUIEventHandler> keyboardHandle =
-					   std::dynamic_pointer_cast<SurgSim::Device::KeyboardDevice>(keyboardDevice)->getKeyboardHandler();
-		if (val && ! m_keyboardEnabled)
-		{
-			view->getOsgView()->addEventHandler(keyboardHandle);
-			m_keyboardEnabled = true;
-		}
-		else if (! val && m_keyboardEnabled)
-		{
-			view->getOsgView()->removeEventHandler(keyboardHandle);
-			m_keyboardEnabled = false;
-		}
-		result = true;
-	}
-	
-	return result;
-}
-
-
-std::shared_ptr<SurgSim::Input::CommonDevice> SurgSim::Graphics::OsgViewElement::getKeyboardDevice()
-{
-	static auto keyboardDevice = std::make_shared<SurgSim::Device::KeyboardDevice>("Keyboard");
-	if (! keyboardDevice->isInitialized())
-	{
-		keyboardDevice->initialize();
-	}
-	return keyboardDevice;
-}
-
 
 void SurgSim::Graphics::OsgViewElement::setManipulatorParameters(
 	SurgSim::Math::Vector3d position,
