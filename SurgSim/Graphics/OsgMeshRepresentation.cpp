// This file is a part of the OpenSurgSim project.
// Copyright 2013, SimQuest Solutions Inc.
//
// Licensed under the Apache License, Version 2.0 (the "License");
// you may not use this file except in compliance with the License.
// You may obtain a copy of the License at
//
//     http://www.apache.org/licenses/LICENSE-2.0
//
// Unless required by applicable law or agreed to in writing, software
// distributed under the License is distributed on an "AS IS" BASIS,
// WITHOUT WARRANTIES OR CONDITIONS OF ANY KIND, either express or implied.
// See the License for the specific language governing permissions and
// limitations under the License.

#include "SurgSim/Graphics/OsgMeshRepresentation.h"

#include <osg/Array>
#include <osg/Geode>
#include <osg/Geometry>
#include <osg/PositionAttitudeTransform>
#include <osg/Vec3f>
#include <osgUtil/SmoothingVisitor>

#include "SurgSim/Framework/ApplicationData.h"
#include "SurgSim/Framework/Log.h"
#include "SurgSim/Framework/ObjectFactory.h"
#include "SurgSim/Framework/Runtime.h"
#include "SurgSim/Graphics/Mesh.h"
#include "SurgSim/Graphics/OsgConversions.h"
#include "SurgSim/Graphics/TriangleNormalGenerator.h"

namespace SurgSim
{
namespace Graphics
{
SURGSIM_REGISTER(SurgSim::Framework::Component, SurgSim::Graphics::OsgMeshRepresentation, OsgMeshRepresentation);

OsgMeshRepresentation::OsgMeshRepresentation(const std::string& name) :
	Representation(name),
	OsgRepresentation(name),
	MeshRepresentation(name),
	m_updateOptions(UPDATE_OPTION_VERTICES),
	m_mesh(std::make_shared<Mesh>()),
	m_filename()
{
	// The actual size of the mesh is not known at this time, just allocate the
	// osg structures that are needed and add them to the geometry, and the node
	m_geometry = new osg::Geometry();

	// Set up vertices array
	m_vertices = new osg::Vec3Array();
	m_vertices->setDataVariance(osg::Object::DYNAMIC);
	m_geometry->setVertexArray(m_vertices);

	// Set up color array with default color
	m_colors = new osg::Vec4Array(1);
	(*m_colors)[0] = osg::Vec4(1.0f, 1.0f, 1.0f, 1.0f);
	m_geometry->setColorArray(m_colors, osg::Array::BIND_OVERALL);

	// Set up textureCoordinates array, texture coords are optional, don't add them to the
	// geometry yet
	m_textureCoordinates = new osg::Vec2Array(0);
	m_textureCoordinates->setDataVariance(osg::Object::DYNAMIC);

	// Set up primitive set for triangles
	m_triangles = new osg::DrawElementsUInt(osg::PrimitiveSet::TRIANGLES);
	m_triangles->setDataVariance(osg::Object::DYNAMIC);
	m_geometry->addPrimitiveSet(m_triangles);

	// Create normals, currently per triangle
	m_normals = new osg::Vec3Array();
	m_normals->setDataVariance(osg::Object::DYNAMIC);
	m_geometry->setNormalArray(m_normals, osg::Array::BIND_PER_VERTEX);

	osg::ref_ptr<osg::Geode> geode = new osg::Geode();
	geode->addDrawable(m_geometry);

	m_transform->addChild(geode);
}

OsgMeshRepresentation::~OsgMeshRepresentation()
{
}

std::shared_ptr<Mesh> OsgMeshRepresentation::getMesh()
{
	return m_mesh;
}

void OsgMeshRepresentation::doUpdate(double dt)
{
	SURGSIM_ASSERT(m_mesh->isValid()) << "The mesh in the OsgMeshRepresentation " << getName() << " is invalid.";

	int updateOptions = updateOsgArrays();
	updateOptions |= m_updateOptions;

	if ((updateOptions & (UPDATE_OPTION_VERTICES | UPDATE_OPTION_TEXTURES | UPDATE_OPTION_COLORS)) != 0)
	{
		updateVertices(updateOptions);
		m_geometry->dirtyDisplayList();
		m_geometry->dirtyBound();
	}

	if ((updateOptions & UPDATE_OPTION_TRIANGLES) != 0)
	{
		updateTriangles();
		m_triangles->dirty();
	}
}

bool OsgMeshRepresentation::doInitialize()
{
	bool result = true;

	if (!m_filename.empty())
	{
		std::string filePath = getRuntime()->getApplicationData()->findFile(m_filename);

		if (filePath.empty())
		{
<<<<<<< HEAD
			SURGSIM_LOG_WARNING(SurgSim::Framework::Logger::getDefaultLogger())
					<< "OsgMeshRepresentation::doInitialize(): file " << m_filename << " can not be found.";
=======
			SURGSIM_LOG_WARNING(SurgSim::Framework::Logger::getDefaultLogger()) <<
					"OsgMeshRepresentation::doInitialize(): file " << m_filename << " can not be found.";
>>>>>>> 3dcbc358
			result = false;
		}
		else
		{
<<<<<<< HEAD
			m_mesh = SurgSim::Graphics::loadMesh(filePath);
			SURGSIM_ASSERT(nullptr != m_mesh && m_mesh->isValid())
					<< "OsgMeshRepresentation::doInitialize(): SurgSim::DataStructures::loadTriangleMesh() returned a "
					<< "null mesh or invalid mesh from file " << filePath;
=======
			auto triangleMesh = SurgSim::DataStructures::loadTriangleMesh(filePath);
			SURGSIM_ASSERT(nullptr != triangleMesh && triangleMesh->isValid()) <<
					"OsgMeshRepresentation::doInitialize(): SurgSim::DataStructures::loadTriangleMesh() returned a "
					"null mesh or invalid mesh from file " << m_filename;

			m_mesh = std::make_shared<Mesh>(*triangleMesh);
>>>>>>> 3dcbc358
		}
	}

	return result;
}

void OsgMeshRepresentation::updateVertices(int updateOptions)
{
	static osg::Vec4d defaultColor(0.8, 0.2, 0.2, 1.0);
	static osg::Vec2d defaultTextureCoord(0.0, 0.0);

	bool updateColors = (updateOptions & UPDATE_OPTION_COLORS) != 0;
	bool updateTextures = (updateOptions & UPDATE_OPTION_TEXTURES) != 0;
	bool updateVertices = (updateOptions & UPDATE_OPTION_VERTICES) != 0;
	size_t vertexCount = m_mesh->getNumVertices();

	for (size_t i = 0; i < vertexCount; ++i)
	{
		Mesh::VertexType vertex = m_mesh->getVertex(i);
		if (updateVertices)
		{
			(*m_vertices)[i].set(toOsg(vertex.position));
		}
		if (updateColors)
		{
			(*m_colors)[i] = (vertex.data.color.hasValue()) ? toOsg(vertex.data.color.getValue()) : defaultColor;
		}
		if (updateTextures)
		{
			(*m_textureCoordinates)[i] =
				(vertex.data.texture.hasValue()) ? toOsg(vertex.data.texture.getValue()) : defaultTextureCoord;
		}
	}

	if (updateVertices)
	{
		updateNormals();
	}
}

void OsgMeshRepresentation::updateNormals()
{
	// Generate normals from geometry
	auto normalGenerator = createNormalGenerator(m_vertices, m_normals);
	m_geometry->accept(normalGenerator);
	normalGenerator.normalize();
}

void OsgMeshRepresentation::updateTriangles()
{
	std::vector<Mesh::TriangleType> triangles = m_mesh->getTriangles();
	auto endIt = std::end(triangles);
	int i = 0;
	for (auto it = std::begin(triangles); it != endIt; ++it)
	{
		(*m_triangles)[i++] = it->verticesId[0];
		(*m_triangles)[i++] = it->verticesId[1];
		(*m_triangles)[i++] = it->verticesId[2];
	}
}

int OsgMeshRepresentation::updateOsgArrays()
{
	int result = 0;

	size_t numVertices = m_mesh->getNumVertices();
	if (numVertices > m_vertices->size())
	{
		m_vertices->resize(numVertices);
		m_normals->resize(numVertices);

		m_vertices->setDataVariance(getDataVariance(UPDATE_OPTION_VERTICES));
		m_normals->setDataVariance(getDataVariance(UPDATE_OPTION_VERTICES));

		result |= UPDATE_OPTION_VERTICES;
	}

	// The first vertex determines what values the mesh should have ...
	Mesh::VertexType vertex = m_mesh->getVertex(0);

	if (vertex.data.color.hasValue() && numVertices > m_colors->size())
	{
		if (m_colors->size() > 1)
		{
			m_colors->setDataVariance(getDataVariance(UPDATE_OPTION_COLORS));
			m_geometry->setColorArray(m_colors, osg::Array::BIND_PER_VERTEX);
		}
		m_colors->resize(numVertices);
		result |= UPDATE_OPTION_COLORS;
	}

	if (vertex.data.texture.hasValue() && numVertices > m_textureCoordinates->size())
	{
		bool setTextureArray = m_textureCoordinates->size() == 0;
		m_textureCoordinates->resize(numVertices);
		if (setTextureArray)
		{
			m_geometry->setTexCoordArray(0, m_textureCoordinates, osg::Array::BIND_PER_VERTEX);
			m_textureCoordinates->setDataVariance(getDataVariance(UPDATE_OPTION_TEXTURES));
		}
		result |= UPDATE_OPTION_TEXTURES;
	}

	if (m_mesh->getNumTriangles() * 3 > m_triangles->size())
	{
		m_triangles->resize(m_mesh->getNumTriangles() * 3);
		m_triangles->setDataVariance(getDataVariance(UPDATE_OPTION_TRIANGLES));
		result |= UPDATE_OPTION_TRIANGLES;
	}
	return result;
}

void OsgMeshRepresentation::setUpdateOptions(int val)
{
	if (val <= UPDATE_OPTION_ALL && val >= UPDATE_OPTION_NONE)
	{
		m_updateOptions = val;
	}
}

int OsgMeshRepresentation::getUpdateOptions() const
{
	return m_updateOptions;
}

osg::ref_ptr<osg::Geometry> OsgMeshRepresentation::getOsgGeometry()
{
	return m_geometry;
}

osg::Object::DataVariance OsgMeshRepresentation::getDataVariance(int updateOption)
{
	return ((m_updateOptions & updateOption) != 0) ? osg::Object::DYNAMIC : osg::Object::STATIC;
}

void OsgMeshRepresentation::setFilename(std::string filename)
{
	m_filename = filename;

	auto triangleMesh = SurgSim::DataStructures::loadTriangleMesh(filename);
	SURGSIM_ASSERT(nullptr != triangleMesh)
			<< "SurgSim::DataStructures::loadTriangleMesh() returned an empty TriangleMesh after reading file "
			<< filename;

	m_mesh = std::make_shared<Mesh>(*triangleMesh);
}

std::string OsgMeshRepresentation::getFilename() const
{
	return m_filename;
}

}; // Graphics
}; // SurgSim<|MERGE_RESOLUTION|>--- conflicted
+++ resolved
@@ -119,30 +119,16 @@
 
 		if (filePath.empty())
 		{
-<<<<<<< HEAD
 			SURGSIM_LOG_WARNING(SurgSim::Framework::Logger::getDefaultLogger())
 					<< "OsgMeshRepresentation::doInitialize(): file " << m_filename << " can not be found.";
-=======
-			SURGSIM_LOG_WARNING(SurgSim::Framework::Logger::getDefaultLogger()) <<
-					"OsgMeshRepresentation::doInitialize(): file " << m_filename << " can not be found.";
->>>>>>> 3dcbc358
 			result = false;
 		}
 		else
 		{
-<<<<<<< HEAD
 			m_mesh = SurgSim::Graphics::loadMesh(filePath);
 			SURGSIM_ASSERT(nullptr != m_mesh && m_mesh->isValid())
 					<< "OsgMeshRepresentation::doInitialize(): SurgSim::DataStructures::loadTriangleMesh() returned a "
 					<< "null mesh or invalid mesh from file " << filePath;
-=======
-			auto triangleMesh = SurgSim::DataStructures::loadTriangleMesh(filePath);
-			SURGSIM_ASSERT(nullptr != triangleMesh && triangleMesh->isValid()) <<
-					"OsgMeshRepresentation::doInitialize(): SurgSim::DataStructures::loadTriangleMesh() returned a "
-					"null mesh or invalid mesh from file " << m_filename;
-
-			m_mesh = std::make_shared<Mesh>(*triangleMesh);
->>>>>>> 3dcbc358
 		}
 	}
 
@@ -281,13 +267,6 @@
 void OsgMeshRepresentation::setFilename(std::string filename)
 {
 	m_filename = filename;
-
-	auto triangleMesh = SurgSim::DataStructures::loadTriangleMesh(filename);
-	SURGSIM_ASSERT(nullptr != triangleMesh)
-			<< "SurgSim::DataStructures::loadTriangleMesh() returned an empty TriangleMesh after reading file "
-			<< filename;
-
-	m_mesh = std::make_shared<Mesh>(*triangleMesh);
 }
 
 std::string OsgMeshRepresentation::getFilename() const
