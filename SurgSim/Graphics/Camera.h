// This file is a part of the OpenSurgSim project.
// Copyright 2013, SimQuest Solutions Inc.
//
// Licensed under the Apache License, Version 2.0 (the "License");
// you may not use this file except in compliance with the License.
// You may obtain a copy of the License at
//
//     http://www.apache.org/licenses/LICENSE-2.0
//
// Unless required by applicable law or agreed to in writing, software
// distributed under the License is distributed on an "AS IS" BASIS,
// WITHOUT WARRANTIES OR CONDITIONS OF ANY KIND, either express or implied.
// See the License for the specific language governing permissions and
// limitations under the License.

#ifndef SURGSIM_GRAPHICS_CAMERA_H
#define SURGSIM_GRAPHICS_CAMERA_H

#include "SurgSim/Graphics/Representation.h"

#include "SurgSim/Math/Matrix.h"

namespace SurgSim
{

namespace Graphics
{

class Group;
class Texture;
class RenderTarget;

/// Base graphics camera class, which defines the basic interface for all graphics cameras.
///
/// A Graphics::Camera provides the viewpoint to visualize the Graphics::Group assigned to it.
///
/// To disable a camera: setVisible(false). To re-enable, setVisible(true).
/// A disabled (invisible) camera does not produce an image.
///
/// Graphics::Camera is used with Graphics::View to provide the visualization of the virtual scene to the user.
class Camera : public virtual Representation
{
public:

	enum RenderOrder
	{
		RENDER_ORDER_PRE_RENDER = 0,
		RENDER_ORDER_IN_ORDER,
		RENDER_ORDER_POST_RENDER,
		RENDER_ORDER_COUNT
	};

	/// Constructor
	/// \param	name	Name of the camera
<<<<<<< HEAD
	explicit Camera(const std::string& name) : Representation(name)
	{
		SURGSIM_ADD_RW_PROPERTY(Camera, SurgSim::Math::Matrix44d, ProjectionMatrix,
			getProjectionMatrix, setProjectionMatrix);

		SURGSIM_ADD_RO_PROPERTY(Camera, SurgSim::Math::Matrix44f, FloatViewMatrix, getViewMatrix);
		SURGSIM_ADD_RO_PROPERTY(Camera, SurgSim::Math::Matrix44f, FloatProjectionMatrix, getProjectionMatrix);
		SURGSIM_ADD_RO_PROPERTY(Camera, SurgSim::Math::Matrix44f, FloatInverseViewMatrix, getInverseViewMatrix);
	}
=======
	explicit Camera(const std::string& name);

	/// Set the group reference that this camera wants to use as the group for rendering. Objects that, reference
	/// the same group will be rendered by this camera.
	/// \param name Name of the group to be used for rendering
	void setRenderGroupReference(const std::string& name);

	/// Gets the render group reference t
	std::string getRenderGroupReference();
>>>>>>> 6252a802

	/// Sets the group of representations that will be seen by this camera.
	/// Only the representations in this group will be rendered when this camera's view is rendered.
	/// \param	group	Group of representations
	/// \return	True if it succeeded, false if it failed
	virtual bool setGroup(std::shared_ptr<Group> group);

	/// Gets the group of representations that will be seen by this camera.
	/// Only the representations in this group will be rendered when this camera's view is rendered.
	/// \return	Group of representations
	std::shared_ptr<Group> getGroup() const;

	/// Gets the view matrix of the camera
	/// \return	View matrix
	virtual SurgSim::Math::Matrix44d getViewMatrix() const = 0;

	/// Gets the inverse view matrix of the camera
	/// \return	Inverse view matrix
	virtual SurgSim::Math::Matrix44d getInverseViewMatrix() const = 0;

	/// Sets the projection matrix of the camera
	/// \param	matrix	Projection matrix
	virtual void setProjectionMatrix(const SurgSim::Math::Matrix44d& matrix) = 0;

	/// Gets the projection matrix of the camera
	/// \return	Projection matrix
	virtual const SurgSim::Math::Matrix44d& getProjectionMatrix() const = 0;

	/// Sets RenderTarget for the current camera, enables the camera to render to off-screen textures.
	/// \param	renderTarget	The render target.
	virtual bool setRenderTarget(std::shared_ptr<RenderTarget> renderTarget) = 0;

	/// Gets RenderTarget that is currently being used by the camera.
	/// \return	The RenderTarget.
	virtual std::shared_ptr<RenderTarget> getRenderTarget() const = 0;

	/// Determine when this camera will render. The main camera will render at (RENDER_ORDER_IN_ORDER,0)
	/// In general all preprocessing should be done in RENDER_ORDER_PRE_ORDER, HUD Displaying usually
	/// at RENDER_ORDER_POST_ORDER
	/// \param order The phase of rendering.
	/// \param value The index within the phase, the order between two cameras of the same phase and index is not
	/// 			 determined.
	virtual void setRenderOrder(RenderOrder order, int value) = 0;

private:
	/// Group of representations that this camera sees
	/// Only the representations in this group will be rendered when this camera's view is rendered.
	std::shared_ptr<Group> m_group;

	/// The name of the group that the camera wants to use for rendering, the graphics manager will actually assign
	/// this group
	std::string m_renderGroupReference;
};

};  // namespace Graphics

};  // namespace SurgSim

#endif  // SURGSIM_GRAPHICS_CAMERA_H<|MERGE_RESOLUTION|>--- conflicted
+++ resolved
@@ -52,17 +52,6 @@
 
 	/// Constructor
 	/// \param	name	Name of the camera
-<<<<<<< HEAD
-	explicit Camera(const std::string& name) : Representation(name)
-	{
-		SURGSIM_ADD_RW_PROPERTY(Camera, SurgSim::Math::Matrix44d, ProjectionMatrix,
-			getProjectionMatrix, setProjectionMatrix);
-
-		SURGSIM_ADD_RO_PROPERTY(Camera, SurgSim::Math::Matrix44f, FloatViewMatrix, getViewMatrix);
-		SURGSIM_ADD_RO_PROPERTY(Camera, SurgSim::Math::Matrix44f, FloatProjectionMatrix, getProjectionMatrix);
-		SURGSIM_ADD_RO_PROPERTY(Camera, SurgSim::Math::Matrix44f, FloatInverseViewMatrix, getInverseViewMatrix);
-	}
-=======
 	explicit Camera(const std::string& name);
 
 	/// Set the group reference that this camera wants to use as the group for rendering. Objects that, reference
@@ -72,7 +61,6 @@
 
 	/// Gets the render group reference t
 	std::string getRenderGroupReference();
->>>>>>> 6252a802
 
 	/// Sets the group of representations that will be seen by this camera.
 	/// Only the representations in this group will be rendered when this camera's view is rendered.
