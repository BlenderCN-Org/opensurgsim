--- conflicted
+++ resolved
@@ -426,14 +426,11 @@
 	{
 		throw std::logic_error("The method or operation is not implemented.");
 	}
-<<<<<<< HEAD
-=======
 
 	void setViewport(int x, int y, int width, int height)
 	{
 		throw std::logic_error("The method or operation is not implemented.");
 	}
->>>>>>> d842b4ad
 
 	std::array<int, 4> getViewport() const
 	{
