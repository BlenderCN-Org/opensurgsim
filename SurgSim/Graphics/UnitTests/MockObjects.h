// This file is a part of the OpenSurgSim project.
// Copyright 2012-2013, SimQuest Solutions Inc.
//
// Licensed under the Apache License, Version 2.0 (the "License");
// you may not use this file except in compliance with the License.
// You may obtain a copy of the License at
//
//     http://www.apache.org/licenses/LICENSE-2.0
//
// Unless required by applicable law or agreed to in writing, software
// distributed under the License is distributed on an "AS IS" BASIS,
// WITHOUT WARRANTIES OR CONDITIONS OF ANY KIND, either express or implied.
// See the License for the specific language governing permissions and
// limitations under the License.

#ifndef SURGSIM_GRAPHICS_UNITTESTS_MOCKOBJECTS_H
#define SURGSIM_GRAPHICS_UNITTESTS_MOCKOBJECTS_H

#include <SurgSim/Math/Vector.h>
#include <SurgSim/Graphics/Camera.h>
#include <SurgSim/Graphics/Group.h>
#include <SurgSim/Graphics/Manager.h>
#include <SurgSim/Graphics/Material.h>
#include <SurgSim/Graphics/Representation.h>
#include <SurgSim/Graphics/Shader.h>
#include <SurgSim/Graphics/UniformBase.h>
#include <SurgSim/Graphics/View.h>
#include <SurgSim/Graphics/ViewElement.h>

/// Manager class for testing
class MockManager : public SurgSim::Graphics::Manager
{
public:

	friend class GraphicsManagerTest;

	/// Constructor
	/// \post m_numUpdates and m_sumDt are initialized to 0
	MockManager() : SurgSim::Graphics::Manager(),
		m_numUpdates(0),
		m_sumDt(0.0)
	{
	}

	/// Returns the number of times the manager has been updated
	int getNumUpdates() const
	{
		return m_numUpdates;
	}
	/// Returns the sum of the dt that the manager has been updated with
	double getSumDt() const
	{
		return m_sumDt;
	}

private:
	/// Updates the manager.
	/// \param	dt	The time in seconds of the preceding timestep.
	/// \post	m_numUpdates is incremented and dt is added to m_sumDt
	virtual bool doUpdate(double dt)
	{
		if (Manager::doUpdate(dt))
		{
			++m_numUpdates;
			m_sumDt += dt;
			return true;
		}
		else
		{
			return false;
		}
	}

	/// Number of times the manager has been updated
	int m_numUpdates;
	/// Sum of the dt that the manager has been updated with
	double m_sumDt;
};

/// Representation class for testing
class MockRepresentation : public SurgSim::Graphics::Representation
{
public:
	/// Constructor
	/// \param	name	Name of the representation
	/// \post m_numUpdates and m_sumDt are initialized to 0
	/// \post m_transform is set to identity
	/// \post m_isInitialized and m_isAwoken are set to false
	/// \post m_isVisible is set to true
	explicit MockRepresentation(const std::string& name) : SurgSim::Graphics::Representation(name),
		m_isVisible(true),
		m_numUpdates(0),
		m_sumDt(0.0),
		m_isInitialized(false),
		m_isAwoken(false)
	{
		m_transform.setIdentity();
	}

	/// Sets whether the representation is currently visible
	/// \param	visible	True for visible, false for invisible
	virtual void setVisible(bool visible)
	{
		m_isVisible = visible;
	}

	/// Gets whether the representation is currently visible
	/// \return	visible	True for visible, false for invisible
	virtual bool isVisible() const
	{
		return m_isVisible;
	}

	/// Returns the number of times the representation has been updated
	int getNumUpdates() const
	{
		return m_numUpdates;
	}
	/// Returns the sum of the dt that the representation has been updated with
	double getSumDt() const
	{
		return m_sumDt;
	}

	/// Sets the current pose of the representation
	/// \param	transform	Rigid transformation that describes the current pose of the representation
	virtual void setPose(const SurgSim::Math::RigidTransform3d& transform)
	{
		m_transform = transform;
	}

	/// Gets the current pose of the representation
	/// \return	Rigid transformation that describes the current pose of the representation
	virtual const SurgSim::Math::RigidTransform3d& getPose() const
	{
		return m_transform;
	}

	/// Updates the representation.
	/// \param	dt	The time in seconds of the preceding timestep.
	/// \post m_numUpdates is incremented and dt is added to m_sumDt
	virtual void update(double dt)
	{
		++m_numUpdates;
		m_sumDt += dt;
	}

	/// Gets whether the representation has been initialized
	bool isInitialized() const
	{
		return m_isInitialized;
	}
	/// Gets whether the representation has been awoken
	bool isAwoken() const
	{
		return m_isAwoken;
	}

private:
	/// Initializes the representation
	/// \post m_isInitialized is set to true
	virtual bool doInitialize()
	{
		m_isInitialized = true;
		return true;
	}
	/// Wakes up the representation
	/// \post m_isAwoken is set to true
	virtual bool doWakeUp()
	{
		m_isAwoken = true;
		return true;
	}

	/// Whether this representation is currently visible or not
	bool m_isVisible;

	/// Number of times the representation has been updated
	int m_numUpdates;
	/// Sum of the dt that the representation has been updated with
	double m_sumDt;

	/// Whether the representation has been initialized
	bool m_isInitialized;
	/// Whether the representation has been awoken
	bool m_isAwoken;

	/// Rigid transform describing pose of the representation
	SurgSim::Math::RigidTransform3d m_transform;
};

class MockGroup : public SurgSim::Graphics::Group
{
public:
	/// Constructor. The group is initially empty.
	/// \param	name	Name of the group
	explicit MockGroup(const std::string& name) : SurgSim::Graphics::Group(name)
	{
	}

	/// Sets whether the group is currently visible
	/// \param	visible	True for visible, false for invisible
	virtual void setVisible(bool visible)
	{
		m_isVisible = visible;
	}

	/// Gets whether the group is currently visible
	/// \return	visible	True for visible, false for invisible
	virtual bool isVisible() const
	{
		return m_isVisible;
	}

private:
	/// Whether this group is currently visible or not
	bool m_isVisible;
};

/// Camera class for testing
class MockCamera : public SurgSim::Graphics::Camera
{
public:
	/// Constructor
	/// \param	name	Name of the camera
	/// \post m_numUpdates and m_sumDt are initialized to 0
	/// \post m_transform is set to identity, m_eye to (0,0,0), m_center to (0, 0, -1), and m_up to (0, 1, 0)
	/// \post m_isVisible is set to true
<<<<<<< HEAD
	explicit MockCamera(const std::string& name) :
		SurgSim::Graphics::Representation(name),
=======
	explicit MockCamera(const std::string& name) : SurgSim::Graphics::Representation(name),
>>>>>>> 92a2a876
		SurgSim::Graphics::Camera(name),
		m_numUpdates(0),
		m_sumDt(0.0),
		m_isVisible(true)
	{
		m_pose.setIdentity();
		m_viewMatrix.setIdentity();
		m_projectionMatrix.setIdentity();
	}

	/// Sets whether the camera is currently visible
	/// When the camera is invisible, it does not produce an image.
	/// \param	visible	True for visible, false for invisible
	virtual void setVisible(bool visible)
	{
		m_isVisible = visible;
	}

	/// Gets whether the camera is currently visible
	/// When the camera is invisible, it does not produce an image.
	/// \return	visible	True for visible, false for invisible
	virtual bool isVisible() const
	{
		return m_isVisible;
	}

	/// Returns the number of times the representation has been updated
	int getNumUpdates() const
	{
		return m_numUpdates;
	}
	/// Returns the sum of the dt that the representation has been updated with
	double getSumDt() const
	{
		return m_sumDt;
	}

	/// Sets the current pose of the camera
	/// \param	transform	Rigid transformation that describes the current pose of the camera
	virtual void setPose(const SurgSim::Math::RigidTransform3d& transform)
	{
		m_pose = transform;
	}

	/// Gets the pose of the camera
	/// \return	Rigid transformation that describes the pose of the representation
	virtual const SurgSim::Math::RigidTransform3d& getPose() const
	{
		return m_pose;
	}

	/// Sets the view matrix of the camera
	/// \param	matrix	View matrix
	virtual void setViewMatrix(const SurgSim::Math::Matrix44d& matrix)
	{
		m_viewMatrix = matrix;
	}

	/// Gets the view matrix of the camera
	/// \return	View matrix
	virtual const SurgSim::Math::Matrix44d& getViewMatrix() const
	{
		return m_viewMatrix;
	}

	/// Sets the projection matrix of the camera
	/// \param	matrix	Projection matrix
	virtual void setProjectionMatrix(const SurgSim::Math::Matrix44d& matrix)
	{
		m_projectionMatrix = matrix;
	}

	/// Gets the projection matrix of the camera
	/// \return	Projection matrix
	virtual const SurgSim::Math::Matrix44d& getProjectionMatrix() const
	{
		return m_projectionMatrix;
	}

	/// Updates the camera.
	/// \param	dt	The time in seconds of the preceding timestep.
	/// \post	m_numUpdates is incremented and dt is added to m_sumDt
	virtual void update(double dt)
	{
		++m_numUpdates;
		m_sumDt += dt;
	}

private:
	/// Number of times the camera has been updated
	int m_numUpdates;
	/// Sum of the dt that the camera has been updated with
	double m_sumDt;

	/// Rigid transform describing pose of the camera
	SurgSim::Math::RigidTransform3d m_pose;

	/// View matrix of the camera
	SurgSim::Math::Matrix44d m_viewMatrix;

	/// Projection matrix of the camera
	SurgSim::Math::Matrix44d m_projectionMatrix;

	/// Whether this camera is currently visible or not
	/// When the camera is invisible, it does not produce an image.
	bool m_isVisible;
};

/// View class for testing
class MockView : public SurgSim::Graphics::View
{
public:
	/// Constructor
	/// \param	name	Name of the view
	/// \post m_x and m_y are initialized to 0
	/// \post m_width is initialized to 800, m_height to 600
	/// \post m_isWindowBorderEnabled is initialized to true
	/// \post m_numUpdates and m_sumDt are initialized to 0
	/// \post m_transform is set to identity
	explicit MockView(const std::string& name) : SurgSim::Graphics::View(name),
		m_x(0),
		m_y(0),
		m_width(800),
		m_height(600),
		m_isWindowBorderEnabled(true),
		m_numUpdates(0),
		m_sumDt(0.0),
		m_isInitialized(false),
		m_isAwoken(false)
	{
	}

	/// Set the position of this view
	/// \param	x,y	Position on the screen (in pixels)
	virtual bool setPosition(int x, int y)
	{
		m_x = x;
		m_y = y;
		return true;
	}

	/// Get the position of this view
	/// \param[out]	x,y	Position on the screen (in pixels)
	virtual void getPosition(int* x, int* y) const
	{
		*x = m_x;
		*y = m_y;
	}

	/// Set the dimensions of this view
	/// \param	width,height	Dimensions on the screen (in pixels)
	virtual bool setDimensions(int width, int height)
	{
		m_width = width;
		m_height = height;
		return true;
	}

	/// Set the dimensions of this view
	/// \param[out]	width,height	Dimensions on the screen (in pixels)
	virtual void getDimensions(int* width, int* height) const
	{
		*width = m_width;
		*height = m_height;
	}

	/// Sets whether the view window has a border
	/// \param	enabled	True to enable the border around the window; false for no border
	virtual void setWindowBorderEnabled(bool enabled)
	{
		m_isWindowBorderEnabled = enabled;
	}
	/// Returns whether the view window has a border
	/// \return	True to enable the border around the window; false for no border
	virtual bool isWindowBorderEnabled() const
	{
		return m_isWindowBorderEnabled;
	}

	/// Returns the number of times the view has been updated
	int getNumUpdates() const
	{
		return m_numUpdates;
	}
	/// Returns the sum of the dt that the view has been updated with
	double getSumDt() const
	{
		return m_sumDt;
	}

	/// Updates the view.
	/// \param	dt	The time in seconds of the preceding timestep.
	/// \post	m_numUpdates is incremented and dt is added to m_sumDt
	virtual void update(double dt)
	{
		++m_numUpdates;
		m_sumDt += dt;
	}

	/// Gets whether the view has been initialized
	bool isInitialized() const
	{
		return m_isInitialized;
	}
	/// Gets whether the view has been awoken
	bool isAwoken() const
	{
		return m_isAwoken;
	}

private:
	/// Initialize the view
	/// \post m_isInitialized is set to true
	virtual bool doInitialize()
	{
		m_isInitialized = true;
		return true;
	}
	/// Wake up the view
	/// \post m_isAwoken is set to true
	virtual bool doWakeUp()
	{
		m_isAwoken = true;
		return true;
	}

	/// Position of the view on the screen (in pixels)
	int m_x, m_y;
	/// Dimensions of the view on the screen (in pixels)
	int m_width, m_height;
	/// Whether the view window has a border
	bool m_isWindowBorderEnabled;

	/// Number of times the view has been updated
	int m_numUpdates;
	/// Sum of the dt that the view has been updated with
	double m_sumDt;

	/// Whether the view has been initialized
	bool m_isInitialized;
	/// Whether the view has been awoken
	bool m_isAwoken;
};

/// Representation that does not subclass any graphics components
class NonGraphicsRepresentation : public SurgSim::Framework::Representation
{
public:
	/// Constructor
	/// \param	name	Name of the representation
	explicit NonGraphicsRepresentation(const std::string& name) : SurgSim::Framework::Representation(name),
		m_initialPose(SurgSim::Math::RigidTransform3d::Identity()),
		m_currentPose(SurgSim::Math::RigidTransform3d::Identity())
	{
	}

	/// Sets the initial pose of the representation
	virtual void setInitialPose(const SurgSim::Math::RigidTransform3d& transform)
	{
		m_initialPose = transform;
		setPose(transform);
	}
	/// Returns the initial pose of the representation
	virtual const SurgSim::Math::RigidTransform3d& getInitialPose() const
	{
		return m_initialPose;
	}

	/// Sets the current pose of the representation
	virtual void setPose(const SurgSim::Math::RigidTransform3d& transform)
	{
		m_currentPose = transform;
	}
	/// Returns the current pose of the representation
	virtual const SurgSim::Math::RigidTransform3d& getPose() const
	{
		return m_currentPose;
	}

	/// Returns the final pose of the representation
	virtual const SurgSim::Math::RigidTransform3d& getFinalPose() const
	{
		return getPose();
	}
private:
	/// Initial pose of the representation
	SurgSim::Math::RigidTransform3d m_initialPose;
	/// Current pose of the representation
	SurgSim::Math::RigidTransform3d m_currentPose;
};

/// Material class for testing
class MockMaterial : public SurgSim::Graphics::Material
{
	/// Adds a uniform to this material
	/// \param	uniform	Uniform to add
	/// \return	True if uniform was added successfully, otherwise false
	virtual bool addUniform(std::shared_ptr<SurgSim::Graphics::UniformBase> uniform)
	{
		m_uniforms.push_back(uniform);
		return true;
	}

	/// Removes a uniform from this material
	/// \param	uniform	Uniform to remove
	/// \return True if uniform was removed successfully, otherwise false
	virtual bool removeUniform(std::shared_ptr<SurgSim::Graphics::UniformBase> uniform)
	{
		auto it = std::find(m_uniforms.begin(), m_uniforms.end(), uniform);
		if (it != m_uniforms.end())
		{
			m_uniforms.erase(it);
			return true;
		}
		else
		{
			return false;
		}
	}

	/// Returns the number of uniforms in this material
	virtual unsigned int getNumUniforms() const
	{
		return m_uniforms.size();
	}

	/// Gets a uniform in this material
	/// \param	index	Index of the uniform in the material's list of uniforms
	/// \return	Uniform at the index
	virtual std::shared_ptr<SurgSim::Graphics::UniformBase> getUniform(unsigned int index) const
	{
		return m_uniforms[index];
	}

	/// Sets the shader used by this material
	/// \param	shader	Shader program
	/// \return	True if shader was set successfully, otherwise false
	virtual bool setShader(std::shared_ptr<SurgSim::Graphics::Shader> shader)
	{
		m_shader = shader;
		return true;
	}

	/// Gets the shader used by this material
	/// \return	Shader program
	virtual std::shared_ptr<SurgSim::Graphics::Shader> getShader() const
	{
		return m_shader;
	}

	/// Removes the shader from the material, falling back to fixed-function pipeline
	virtual void clearShader()
	{
		m_shader = nullptr;
	}
private:
	/// Uniforms
	std::vector<std::shared_ptr<SurgSim::Graphics::UniformBase>> m_uniforms;
	/// Shader
	std::shared_ptr<SurgSim::Graphics::Shader> m_shader;
};

#endif  // SURGSIM_GRAPHICS_UNITTESTS_MOCKOBJECTS_H<|MERGE_RESOLUTION|>--- conflicted
+++ resolved
@@ -226,12 +226,8 @@
 	/// \post m_numUpdates and m_sumDt are initialized to 0
 	/// \post m_transform is set to identity, m_eye to (0,0,0), m_center to (0, 0, -1), and m_up to (0, 1, 0)
 	/// \post m_isVisible is set to true
-<<<<<<< HEAD
 	explicit MockCamera(const std::string& name) :
 		SurgSim::Graphics::Representation(name),
-=======
-	explicit MockCamera(const std::string& name) : SurgSim::Graphics::Representation(name),
->>>>>>> 92a2a876
 		SurgSim::Graphics::Camera(name),
 		m_numUpdates(0),
 		m_sumDt(0.0),
