// This file is a part of the OpenSurgSim project.
// Copyright 2012-2013, SimQuest Solutions Inc.
//
// Licensed under the Apache License, Version 2.0 (the "License");
// you may not use this file except in compliance with the License.
// You may obtain a copy of the License at
//
//     http://www.apache.org/licenses/LICENSE-2.0
//
// Unless required by applicable law or agreed to in writing, software
// distributed under the License is distributed on an "AS IS" BASIS,
// WITHOUT WARRANTIES OR CONDITIONS OF ANY KIND, either express or implied.
// See the License for the specific language governing permissions and
// limitations under the License.

#ifndef SURGSIM_GRAPHICS_UNITTESTS_MOCKOSGOBJECTS_H
#define SURGSIM_GRAPHICS_UNITTESTS_MOCKOSGOBJECTS_H

#include <SurgSim/Graphics/OsgRepresentation.h>

#include <osg/Group>

/// Representation class for testing
class MockOsgRepresentation : public SurgSim::Graphics::OsgRepresentation
{
public:
	/// Constructor
	/// \param	name	Name of the representation
	/// \post m_numUpdates and m_sumDt are initialized to 0
	/// \post m_transform is set to identity
	/// \post m_isInitialized and m_isAwoken are set to false
	/// \post m_isVisible is set to true
	explicit MockOsgRepresentation(const std::string& name) : SurgSim::Graphics::Representation(name),
        SurgSim::Graphics::OsgRepresentation(name, new osg::Group()),
        m_isVisible(true),
        m_numUpdates(0),
		m_sumDt(0.0),
		m_isInitialized(false),
        m_isAwoken(false)
	{
		m_transform.setIdentity();
	}

	/// Sets whether the representation is currently visible
	/// \param	visible	True for visible, false for invisible
	virtual void setVisible(bool visible)
	{
		m_isVisible = visible;
	}

	/// Gets whether the representation is currently visible
	/// \return	visible	True for visible, false for invisible
	virtual bool isVisible() const
	{
		return m_isVisible;
	}

	/// Returns the number of times the representation has been updated
	int getNumUpdates() const
	{
		return m_numUpdates;
	}
	/// Returns the sum of the dt that the representation has been updated with
	double getSumDt() const
	{
		return m_sumDt;
	}

<<<<<<< HEAD
	/// Sets the current pose of the actor
	/// \param	transform	Rigid transformation that describes the current pose of the actor
	virtual void setCurrentPose(const SurgSim::Math::RigidTransform3d& transform)
=======
	/// Sets the pose of the representation
	/// \param	transform	Rigid transformation that describes the pose of the representation
	virtual void setPose(const SurgSim::Math::RigidTransform3d& transform)
>>>>>>> 6b8b2c94
	{
		m_transform = transform;
	}

<<<<<<< HEAD
	/// Gets the current pose of the actor
	/// \return	Rigid transformation that describes the current pose of the actor
	virtual const SurgSim::Math::RigidTransform3d& getCurrentPose() const
=======
	/// Gets the pose of the representation
	/// \return	Rigid transformation that describes the pose of the representation
	virtual const SurgSim::Math::RigidTransform3d& getPose() const
>>>>>>> 6b8b2c94
	{
		return m_transform;
	}

	/// Updates the representation.
	/// \param	dt	The time in seconds of the preceding timestep.
	/// \post m_numUpdates is incremented and dt is added to m_sumDt
	virtual void update(double dt)
	{
		++m_numUpdates;
		m_sumDt += dt;
	}

	/// Gets whether the representation has been initialized
	bool isInitialized() const
	{
		return m_isInitialized;
	}
	/// Gets whether the representation has been awoken
	bool isAwoken() const
	{
		return m_isAwoken;
	}

private:
	/// Initializes the representation
	/// \post m_isInitialized is set to true
	virtual bool doInitialize()
	{
		m_isInitialized = true;
		return true;
	}
	/// Wakes up the representation
	/// \post m_isAwoken is set to true
	virtual bool doWakeUp()
	{
		m_isAwoken = true;
		return true;
	}

	/// Whether this representation is currently visible or not
	bool m_isVisible;

	/// Number of times the representation has been updated
	int m_numUpdates;
	/// Sum of the dt that the representation has been updated with
	double m_sumDt;

	/// Whether the representation has been initialized
	bool m_isInitialized;
	/// Whether the representation has been awoken
	bool m_isAwoken;

	/// Rigid transform describing pose of the representation
	SurgSim::Math::RigidTransform3d m_transform;
};

#endif  // SURGSIM_GRAPHICS_UNITTESTS_MOCKOSGOBJECTS_H<|MERGE_RESOLUTION|>--- conflicted
+++ resolved
@@ -66,28 +66,16 @@
 		return m_sumDt;
 	}
 
-<<<<<<< HEAD
-	/// Sets the current pose of the actor
-	/// \param	transform	Rigid transformation that describes the current pose of the actor
+	/// Sets the current pose of the representation
+	/// \param	transform	Rigid transformation that describes the current pose of the representation
 	virtual void setCurrentPose(const SurgSim::Math::RigidTransform3d& transform)
-=======
-	/// Sets the pose of the representation
-	/// \param	transform	Rigid transformation that describes the pose of the representation
-	virtual void setPose(const SurgSim::Math::RigidTransform3d& transform)
->>>>>>> 6b8b2c94
 	{
 		m_transform = transform;
 	}
 
-<<<<<<< HEAD
-	/// Gets the current pose of the actor
-	/// \return	Rigid transformation that describes the current pose of the actor
+	/// Gets the current pose of the representation
+	/// \return	Rigid transformation that describes the current pose of the representation
 	virtual const SurgSim::Math::RigidTransform3d& getCurrentPose() const
-=======
-	/// Gets the pose of the representation
-	/// \return	Rigid transformation that describes the pose of the representation
-	virtual const SurgSim::Math::RigidTransform3d& getPose() const
->>>>>>> 6b8b2c94
 	{
 		return m_transform;
 	}
