// This file is a part of the OpenSurgSim project.
// Copyright 2013, SimQuest Solutions Inc.
//
// Licensed under the Apache License, Version 2.0 (the "License");
// you may not use this file except in compliance with the License.
// You may obtain a copy of the License at
//
//     http://www.apache.org/licenses/LICENSE-2.0
//
// Unless required by applicable law or agreed to in writing, software
// distributed under the License is distributed on an "AS IS" BASIS,
// WITHOUT WARRANTIES OR CONDITIONS OF ANY KIND, either express or implied.
// See the License for the specific language governing permissions and
// limitations under the License.

#include "SurgSim/Graphics/OsgMaterial.h"

#include "SurgSim/Framework/Accessible.h"
#include "SurgSim/Framework/Log.h"
#include "SurgSim/Graphics/OsgShader.h"
#include "SurgSim/Graphics/OsgUniform.h"
#include "SurgSim/Graphics/OsgUniformFactory.h"

#include <algorithm>
#include <functional>

#include <boost/any.hpp>


using SurgSim::Graphics::OsgMaterial;
using SurgSim::Graphics::OsgUniformBase;

namespace SurgSim
{

namespace Graphics
{
OsgMaterial::OsgMaterial(const std::string& name)  :
	Material(name),
	m_stateSet(new osg::StateSet())
{

}

bool OsgMaterial::addUniform(std::shared_ptr<UniformBase> uniform)
{
	bool didSucceed = false;

	std::shared_ptr<OsgUniformBase> osgUniform = std::dynamic_pointer_cast<OsgUniformBase>(uniform);
	if (osgUniform != nullptr)
	{
		if (isInitialized())
		{
			osgUniform->addToStateSet(m_stateSet);
		}
		m_uniforms.push_back(osgUniform);

		// add a property to Material, that carries the uniform name and forwards to the value of the uniform
		// This exposes the non-shared pointer to the uniform in the function table, the entry in the function
		// table will be removed when the uniform is removed from the material. The material holds a shared
		// pointer to the uniform, keeping the uniform alive during the lifetime of the material.
		forwardProperty(osgUniform->getName(), *osgUniform.get(), "Value");
		didSucceed = true;
	}
	return didSucceed;
}

bool OsgMaterial::addUniform(const std::string& type, const std::string& name)
{
	OsgUniformFactory factory;

	bool result = false;
	if (factory.isRegistered(type))
	{
		result = addUniform(factory.create(type, name));
	}
	else
	{
		SURGSIM_LOG_WARNING(SurgSim::Framework::Logger::getDefaultLogger())
				<< "Type " << type << " not supported.";
	}
	return result;
}

bool OsgMaterial::removeUniform(std::shared_ptr<UniformBase> uniform)
{
	std::shared_ptr<OsgUniformBase> osgUniform = std::dynamic_pointer_cast<OsgUniformBase>(uniform);

	bool didSucceed = false;

	if (osgUniform)
	{
		auto it = std::find(m_uniforms.begin(), m_uniforms.end(), osgUniform);

		if (it != m_uniforms.end())
		{
			if (isInitialized())
			{
				osgUniform->removeFromStateSet(m_stateSet);
			}
			m_uniforms.erase(it);
			didSucceed = true;
		}

		removeAccessors(osgUniform->getName());

	}

	return didSucceed;
}

size_t OsgMaterial::getNumUniforms() const
{
	return m_uniforms.size();
}

std::shared_ptr<UniformBase> OsgMaterial::getUniform(size_t index) const
{
	return m_uniforms[index];
}



std::shared_ptr<UniformBase>
OsgMaterial::getUniform(const std::string& name) const
{
	std::shared_ptr<UniformBase> result;
	auto it = std::find_if(
				  std::begin(m_uniforms),
				  std::end(m_uniforms),
				  [&name](const std::shared_ptr<OsgUniformBase>& uniform)
	{
		return uniform->getName() == name;
	});
	if (it != std::end(m_uniforms))
	{
		result = *it;
	}
	return result;
}

bool OsgMaterial::removeUniform(const std::string& name)
{
	bool result = false;
	auto it = std::find_if(
				  std::begin(m_uniforms),
				  std::end(m_uniforms),
				  [&name](const std::shared_ptr<OsgUniformBase>& uniform)
	{
		return uniform->getName() == name;
	});
	if (it != std::end(m_uniforms))
	{
		result = removeUniform(*it);
	}
	return result;
}

bool OsgMaterial::hasUniform(const std::string& name) const
{
	return (getUniform(name) != nullptr);
}

bool OsgMaterial::setShader(std::shared_ptr<Shader> shader)
{
	bool didSucceed = false;

	std::shared_ptr<OsgShader> osgShader = std::dynamic_pointer_cast<OsgShader>(shader);
	if (osgShader)
	{
		if (m_shader)
		{
			m_shader->removeFromStateSet(m_stateSet.get());
		}
		osgShader->addToStateSet(m_stateSet);
		m_shader = osgShader;
		didSucceed = true;
	}

	return didSucceed;
}

std::shared_ptr<Shader> OsgMaterial::getShader() const
{
	return m_shader;
}

void OsgMaterial::clearShader()
{
	if (m_shader)
	{
		m_shader->removeFromStateSet(m_stateSet.get());
	}
	m_shader = nullptr;
}

bool OsgMaterial::doInitialize()
{
	for (auto it = m_uniforms.begin(); it != m_uniforms.end(); ++it)
	{
		(*it)->addToStateSet(m_stateSet);
	}
	return true;
}

bool OsgMaterial::doWakeUp()
{
	return true;
<<<<<<< HEAD
}

osg::ref_ptr<osg::StateSet> OsgMaterial::getOsgStateSet() const
{
	return m_stateSet;
=======
>>>>>>> 46676027
}

osg::ref_ptr<osg::StateSet> OsgMaterial::getOsgStateSet() const
{
<<<<<<< HEAD
	std::string vertexShaderName = name + ".vert";
	std::string fragmentShaderName = name + ".frag";

	std::string filename;

	auto shader(std::make_shared<SurgSim::Graphics::OsgShader>());
	bool success = true;
	filename = data.findFile(vertexShaderName);
	if (filename == "")
	{
		SURGSIM_LOG_WARNING(SurgSim::Framework::Logger::getDefaultLogger())
				<< "Could not find vertex shader " << vertexShaderName;
		success = false;
	}
	else if (! shader->loadVertexShaderSource(filename))
	{
		SURGSIM_LOG_WARNING(SurgSim::Framework::Logger::getDefaultLogger())
				<< "Could not load vertex shader " << vertexShaderName;
		success = false;
	}


	filename = data.findFile(fragmentShaderName);
	if (filename == "")
	{
		SURGSIM_LOG_WARNING(SurgSim::Framework::Logger::getDefaultLogger())
				<< "Could not find fragment shader " << fragmentShaderName;
		success = false;
	}
	if (! shader->loadFragmentShaderSource(filename))
	{
		SURGSIM_LOG_WARNING(SurgSim::Framework::Logger::getDefaultLogger())
				<< "Could not load fragment shader " << fragmentShaderName;
		success = false;
	}

	std::shared_ptr<SurgSim::Graphics::OsgMaterial> material;
	if (success)
	{
		material = std::make_shared<SurgSim::Graphics::OsgMaterial>(name);
		material->setShader(shader);
	}

	return material;
=======
	return m_stateSet;
>>>>>>> 46676027
}
}; // namespace Graphics

}; // namespace SurgSim<|MERGE_RESOLUTION|>--- conflicted
+++ resolved
@@ -206,66 +206,11 @@
 bool OsgMaterial::doWakeUp()
 {
 	return true;
-<<<<<<< HEAD
 }
 
 osg::ref_ptr<osg::StateSet> OsgMaterial::getOsgStateSet() const
 {
 	return m_stateSet;
-=======
->>>>>>> 46676027
-}
-
-osg::ref_ptr<osg::StateSet> OsgMaterial::getOsgStateSet() const
-{
-<<<<<<< HEAD
-	std::string vertexShaderName = name + ".vert";
-	std::string fragmentShaderName = name + ".frag";
-
-	std::string filename;
-
-	auto shader(std::make_shared<SurgSim::Graphics::OsgShader>());
-	bool success = true;
-	filename = data.findFile(vertexShaderName);
-	if (filename == "")
-	{
-		SURGSIM_LOG_WARNING(SurgSim::Framework::Logger::getDefaultLogger())
-				<< "Could not find vertex shader " << vertexShaderName;
-		success = false;
-	}
-	else if (! shader->loadVertexShaderSource(filename))
-	{
-		SURGSIM_LOG_WARNING(SurgSim::Framework::Logger::getDefaultLogger())
-				<< "Could not load vertex shader " << vertexShaderName;
-		success = false;
-	}
-
-
-	filename = data.findFile(fragmentShaderName);
-	if (filename == "")
-	{
-		SURGSIM_LOG_WARNING(SurgSim::Framework::Logger::getDefaultLogger())
-				<< "Could not find fragment shader " << fragmentShaderName;
-		success = false;
-	}
-	if (! shader->loadFragmentShaderSource(filename))
-	{
-		SURGSIM_LOG_WARNING(SurgSim::Framework::Logger::getDefaultLogger())
-				<< "Could not load fragment shader " << fragmentShaderName;
-		success = false;
-	}
-
-	std::shared_ptr<SurgSim::Graphics::OsgMaterial> material;
-	if (success)
-	{
-		material = std::make_shared<SurgSim::Graphics::OsgMaterial>(name);
-		material->setShader(shader);
-	}
-
-	return material;
-=======
-	return m_stateSet;
->>>>>>> 46676027
 }
 }; // namespace Graphics
 
