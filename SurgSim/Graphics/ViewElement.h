// This file is a part of the OpenSurgSim project.
// Copyright 2013, SimQuest Solutions Inc.
//
// Licensed under the Apache License, Version 2.0 (the "License");
// you may not use this file except in compliance with the License.
// You may obtain a copy of the License at
//
//     http://www.apache.org/licenses/LICENSE-2.0
//
// Unless required by applicable law or agreed to in writing, software
// distributed under the License is distributed on an "AS IS" BASIS,
// WITHOUT WARRANTIES OR CONDITIONS OF ANY KIND, either express or implied.
// See the License for the specific language governing permissions and
// limitations under the License.

#ifndef SURGSIM_GRAPHICS_VIEWELEMENT_H
#define SURGSIM_GRAPHICS_VIEWELEMENT_H

#include "SurgSim/Framework/SceneElement.h"

namespace SurgSim
{

namespace Input
{
class CommonDevice;
}

namespace Graphics
{

class Camera;
class View;
class Camera;

/// Basic SceneElement that wraps a View so that it can be added to the Scene.
///
/// A Scene needs at least one Graphics::View component for any visualization of Graphics:Representation objects
/// to be shown. A view needs a camera to do its' rendering, this component can connect all the pieces correctly.
class ViewElement : public Framework::SceneElement
{
public:
	/// Constructor
	/// \param	name	Name of the scene element
<<<<<<< HEAD
	explicit ViewElement(const std::string& name);
=======
	/// \param	view	View component that provides the visualization of the graphics representations
	/// \param  camera  Camera component to be used for this view,
	ViewElement(const std::string& name,
				std::shared_ptr<SurgSim::Graphics::View> view,
				std::shared_ptr <SurgSim::Graphics::Camera> camera);
>>>>>>> 6252a802

	/// Destructor
	virtual ~ViewElement();

	/// Sets the view component that provides the visualization of the graphics representations
	/// \return	True if setView() succeeds; Otherwise, false.
	virtual bool setView(std::shared_ptr<View> view);

	/// Returns the view component that provides the visualization of the graphics representations
	/// \return A shared_ptr pointing to the View component
	std::shared_ptr<View> getView();

<<<<<<< HEAD
	/// Sets the camera for this view
	void setCamera(std::shared_ptr<SurgSim::Graphics::Camera> camera);

	/// Returns the camera for this view
	/// \return A shared_ptr pointing to the Camera component
=======
	/// Sets the camera for the view in this sceneelement
	/// \param camera The camera to be used with the view
	void setCamera(std::shared_ptr<Camera> camera);

	/// Get the camera for the view in this sceneelement.
	/// \return The camera used in the view of this sceneelement.
>>>>>>> 6252a802
	std::shared_ptr<Camera> getCamera();

	/// Return the keyboard to be used with this view.
	/// \return A keyboard device
	virtual std::shared_ptr<SurgSim::Input::CommonDevice> getKeyboardDevice() = 0;

	/// Turn on/off the keyboard device to be used.
	/// \param val Indicate whether or not to use keyboard device
	virtual	void enableKeyboardDevice(bool val) = 0;

	/// Return the mouse to be used with this view.
	/// \return A mouse device
	virtual std::shared_ptr<SurgSim::Input::CommonDevice> getMouseDevice() = 0;

	/// Turn on/off the mouse device to be used.
	/// \param val Indicate whether or not to use mouse device
	virtual	void enableMouseDevice(bool val) = 0;

protected:
	/// Initializes the scene element
	/// \return True if it succeeds, false if it fails
	virtual bool doInitialize() override;

private:
	/// View component that provides the visualization of the graphics representations
	std::shared_ptr<View> m_view;

<<<<<<< HEAD
=======
	/// Camera component connected to the view
>>>>>>> 6252a802
	std::shared_ptr<Camera> m_camera;
};

};  // namespace Graphics
};  // namespace SurgSim

#endif  // SURGSIM_GRAPHICS_VIEWELEMENT_H<|MERGE_RESOLUTION|>--- conflicted
+++ resolved
@@ -42,15 +42,7 @@
 public:
 	/// Constructor
 	/// \param	name	Name of the scene element
-<<<<<<< HEAD
 	explicit ViewElement(const std::string& name);
-=======
-	/// \param	view	View component that provides the visualization of the graphics representations
-	/// \param  camera  Camera component to be used for this view,
-	ViewElement(const std::string& name,
-				std::shared_ptr<SurgSim::Graphics::View> view,
-				std::shared_ptr <SurgSim::Graphics::Camera> camera);
->>>>>>> 6252a802
 
 	/// Destructor
 	virtual ~ViewElement();
@@ -63,20 +55,12 @@
 	/// \return A shared_ptr pointing to the View component
 	std::shared_ptr<View> getView();
 
-<<<<<<< HEAD
-	/// Sets the camera for this view
-	void setCamera(std::shared_ptr<SurgSim::Graphics::Camera> camera);
-
-	/// Returns the camera for this view
-	/// \return A shared_ptr pointing to the Camera component
-=======
 	/// Sets the camera for the view in this sceneelement
 	/// \param camera The camera to be used with the view
 	void setCamera(std::shared_ptr<Camera> camera);
 
 	/// Get the camera for the view in this sceneelement.
 	/// \return The camera used in the view of this sceneelement.
->>>>>>> 6252a802
 	std::shared_ptr<Camera> getCamera();
 
 	/// Return the keyboard to be used with this view.
@@ -104,10 +88,7 @@
 	/// View component that provides the visualization of the graphics representations
 	std::shared_ptr<View> m_view;
 
-<<<<<<< HEAD
-=======
 	/// Camera component connected to the view
->>>>>>> 6252a802
 	std::shared_ptr<Camera> m_camera;
 };
 
