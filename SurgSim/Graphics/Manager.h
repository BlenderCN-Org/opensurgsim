--- conflicted
+++ resolved
@@ -104,14 +104,6 @@
 	/// \return	True if the view was in this manager and has been successfully removed, false if it fails.
 	virtual bool removeView(std::shared_ptr<View> view);
 
-<<<<<<< HEAD
-	/// Returns the representations assigned to the manager
-	const std::vector<std::shared_ptr<Representation>>& getRepresentations() const
-	{
-		return m_representations;
-	}
-=======
->>>>>>> f5a32ff8
 
 	/// Performs an update for a single timestep
 	/// \param	dt	The time in seconds of the preceding timestep.
@@ -126,12 +118,9 @@
 	/// \return True if it succeeds, false if it fails
 	virtual bool doStartUp();
 
-<<<<<<< HEAD
-=======
 
 
 
->>>>>>> f5a32ff8
 	/// Representations assigned to the manager
 	std::vector<std::shared_ptr<Representation>> m_representations;
 	/// Groups assigned to the manager
