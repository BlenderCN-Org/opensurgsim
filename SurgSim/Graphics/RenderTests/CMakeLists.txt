--- conflicted
+++ resolved
@@ -47,7 +47,12 @@
 file(COPY Data DESTINATION ${CMAKE_CURRENT_BINARY_DIR})
 file(COPY ${CMAKE_SOURCE_DIR}/SurgSim/Testing/OsgSceneryRepresentationTests DESTINATION ${CMAKE_CURRENT_BINARY_DIR}/Data)
 
-<<<<<<< HEAD
+set(LIBS 
+	SurgSimGraphics
+	SurgSimTesting
+	gtest
+)
+
 # Configure the path for the data files
 configure_file(
 	"${CMAKE_CURRENT_SOURCE_DIR}/config.txt.in"
@@ -55,13 +60,6 @@
 )
 
 set(LIBS SurgSimFramework SurgSimGraphics SurgSimTesting SurgSimBlocks gtest ${Boost_LIBRARIES} ${OPENSCENEGRAPH_LIBRARIES} ${OPENTHREADS_LIBRARY})
-=======
-set(LIBS 
-	SurgSimGraphics
-	SurgSimTesting
-	gtest
-)
->>>>>>> fa64814c
 
 # The unit tests will be built whenever the library is built, but
 # running them at build time requires a window system and is disabled by
