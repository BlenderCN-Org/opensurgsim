// This file is a part of the OpenSurgSim project.
// Copyright 2013, SimQuest Solutions Inc.
//
// Licensed under the Apache License, Version 2.0 (the "License");
// you may not use this file except in compliance with the License.
// You may obtain a copy of the License at
//
//     http://www.apache.org/licenses/LICENSE-2.0
//
// Unless required by applicable law or agreed to in writing, software
// distributed under the License is distributed on an "AS IS" BASIS,
// WITHOUT WARRANTIES OR CONDITIONS OF ANY KIND, either express or implied.
// See the License for the specific language governing permissions and
// limitations under the License.

/// Render Tests for the OsgOctreeRepresentation class.

#include "SurgSim/DataStructures/EmptyData.h"
#include "SurgSim/DataStructures/OctreeNode.h"
#include "SurgSim/Graphics/OctreeRepresentation.h"
#include "SurgSim/Graphics/OsgOctreeRepresentation.h"
#include "SurgSim/Graphics/RenderTests/RenderTest.h"
#include "SurgSim/Math/OctreeShape.h"
#include "SurgSim/Math/Quaternion.h"
#include "SurgSim/Math/RigidTransform.h"
#include "SurgSim/Math/Vector.h"

using SurgSim::Graphics::OsgOctreeRepresentation;
using SurgSim::Graphics::OctreeRepresentation;
using SurgSim::Math::OctreeShape;
using SurgSim::Math::Vector3d;
using SurgSim::Math::makeRigidTransform;
using SurgSim::Math::makeRotationQuaternion;

struct OsgOctreeRepresentationRenderTests : public SurgSim::Graphics::RenderTest
{
};


// An Octree(Node) is traversed in following order (the 2nd OctreeNode, i.e. OctreeNode with "1" is now shown):
/*
				________
			   /3  /  7/|
			  /-------/ |
			 /2__/_6_/| |
			|   |   | |/|
			|___|___|/|5|
			|   |   | |/
			|0__|__4|/
*/
TEST_F(OsgOctreeRepresentationRenderTests, OctreeSubdivide)
{
	SurgSim::DataStructures::EmptyData emptyData;

	SurgSim::Math::OctreeShape::NodeType::AxisAlignedBoundingBox boundingBox;
	boundingBox.min() = Vector3d::Ones() * -2.0;
	boundingBox.max() = Vector3d::Ones() * 2.0;

	std::array<Vector3d, 8> secondLevelPositions = {{
			Vector3d(-1.0, -1.0, -1.0),
			Vector3d(1.0, -1.0, -1.0),
			Vector3d(-1.0,  1.0, -1.0),
			Vector3d(1.0,  1.0, -1.0),
			Vector3d(-1.0, -1.0,  1.0),
			Vector3d(1.0, -1.0,  1.0),
			Vector3d(-1.0,  1.0,  1.0),
			Vector3d(1.0,  1.0,  1.0)
		}
	};
	auto octree = std::make_shared<OctreeShape::NodeType>(boundingBox);
	octree->addData(secondLevelPositions[0], emptyData, 2);
	octree->addData(secondLevelPositions[1], emptyData, 2);
	octree->addData(secondLevelPositions[3], emptyData, 2);
	octree->addData(secondLevelPositions[7], emptyData, 2);

	OctreeShape octreeShape;
	octreeShape.setRootNode(octree);

	auto octreeRepresentation = std::make_shared<OsgOctreeRepresentation>("Octree Representation");
<<<<<<< HEAD
	octreeRepresentation->setLocalPose(makeRigidTransform(
											makeRotationQuaternion(M_PI_4, Vector3d(1.0, 1.0, 1.0)),
											Vector3d(0.0, 0.0, -20.0))
=======
	octreeRepresentation->setInitialPose(makeRigidTransform(
			makeRotationQuaternion(M_PI_4, Vector3d(1.0, 1.0, 1.0)),
			Vector3d(0.0, 0.0, -20.0))
>>>>>>> 6252a802
										);
	viewElement->addComponent(octreeRepresentation);
	octreeRepresentation->setOctree(octreeShape);

	/// Run the thread
	runtime->start();
	EXPECT_TRUE(graphicsManager->isInitialized());
	EXPECT_TRUE(viewElement->isInitialized());
	boost::this_thread::sleep(boost::posix_time::milliseconds(3000));
}<|MERGE_RESOLUTION|>--- conflicted
+++ resolved
@@ -77,16 +77,10 @@
 	octreeShape.setRootNode(octree);
 
 	auto octreeRepresentation = std::make_shared<OsgOctreeRepresentation>("Octree Representation");
-<<<<<<< HEAD
 	octreeRepresentation->setLocalPose(makeRigidTransform(
-											makeRotationQuaternion(M_PI_4, Vector3d(1.0, 1.0, 1.0)),
-											Vector3d(0.0, 0.0, -20.0))
-=======
-	octreeRepresentation->setInitialPose(makeRigidTransform(
-			makeRotationQuaternion(M_PI_4, Vector3d(1.0, 1.0, 1.0)),
-			Vector3d(0.0, 0.0, -20.0))
->>>>>>> 6252a802
-										);
+										   makeRotationQuaternion(M_PI_4, Vector3d(1.0, 1.0, 1.0)),
+										   Vector3d(0.0, 0.0, -20.0))
+									  );
 	viewElement->addComponent(octreeRepresentation);
 	octreeRepresentation->setOctree(octreeShape);
 
