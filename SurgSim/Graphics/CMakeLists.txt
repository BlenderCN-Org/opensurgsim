--- conflicted
+++ resolved
@@ -26,14 +26,9 @@
 )
 
 set(SURGSIM_GRAPHICS_SOURCES
-<<<<<<< HEAD
-	Manager.cpp
-	Group.cpp
-	OsgGroup.cpp
-=======
 	Group.cpp
 	Manager.cpp
->>>>>>> 7090bfcf
+	OsgGroup.cpp
 	ViewElement.cpp
 )
 
@@ -42,11 +37,8 @@
 	Camera.h
 	Group.h
 	Manager.h
-<<<<<<< HEAD
 	OsgActor.h
 	OsgGroup.h
-=======
->>>>>>> 7090bfcf
 	OsgMatrixConversions.h
 	OsgQuaternionConversions.h
 	OsgRigidTransformConversions.h
