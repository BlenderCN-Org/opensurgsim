// This file is a part of the OpenSurgSim project.
// Copyright 2013, SimQuest Solutions Inc.
//
// Licensed under the Apache License, Version 2.0 (the "License");
// you may not use this file except in compliance with the License.
// You may obtain a copy of the License at
//
//     http://www.apache.org/licenses/LICENSE-2.0
//
// Unless required by applicable law or agreed to in writing, software
// distributed under the License is distributed on an "AS IS" BASIS,
// WITHOUT WARRANTIES OR CONDITIONS OF ANY KIND, either express or implied.
// See the License for the specific language governing permissions and
// limitations under the License.

#ifndef SURGSIM_MATH_ODESOLVER_H
#define SURGSIM_MATH_ODESOLVER_H

#include <functional>
#include <unordered_map>

#include <boost/assign/list_of.hpp> // for 'map_list_of()'

#include "SurgSim/Math/LinearSparseSolveAndInverse.h"
#include "SurgSim/Math/Matrix.h"
#include "SurgSim/Math/OdeEquation.h"

namespace SurgSim
{

namespace Math
{

/// The diverse numerical integration scheme supported
/// Each Ode Solver should have its own entry in this enum
enum IntegrationScheme
{
	INTEGRATIONSCHEME_STATIC = 0,
	INTEGRATIONSCHEME_LINEAR_STATIC,
	INTEGRATIONSCHEME_EXPLICIT_EULER,
	INTEGRATIONSCHEME_LINEAR_EXPLICIT_EULER,
	INTEGRATIONSCHEME_MODIFIED_EXPLICIT_EULER,
	INTEGRATIONSCHEME_LINEAR_MODIFIED_EXPLICIT_EULER,
	INTEGRATIONSCHEME_IMPLICIT_EULER,
	INTEGRATIONSCHEME_LINEAR_IMPLICIT_EULER,
	INTEGRATIONSCHEME_RUNGE_KUTTA_4,
	INTEGRATIONSCHEME_LINEAR_RUNGE_KUTTA_4
};

const std::unordered_map<IntegrationScheme, std::string, std::hash<int>> IntegrationSchemeNames =
			boost::assign::map_list_of
			(INTEGRATIONSCHEME_STATIC, "INTEGRATIONSCHEME_STATIC")
			(INTEGRATIONSCHEME_LINEAR_STATIC, "INTEGRATIONSCHEME_LINEAR_STATIC")
			(INTEGRATIONSCHEME_EXPLICIT_EULER, "INTEGRATIONSCHEME_EXPLICIT_EULER")
			(INTEGRATIONSCHEME_LINEAR_EXPLICIT_EULER, "INTEGRATIONSCHEME_LINEAR_EXPLICIT_EULER")
			(INTEGRATIONSCHEME_MODIFIED_EXPLICIT_EULER, "INTEGRATIONSCHEME_MODIFIED_EXPLICIT_EULER")
			(INTEGRATIONSCHEME_LINEAR_MODIFIED_EXPLICIT_EULER, "INTEGRATIONSCHEME_LINEAR_MODIFIED_EXPLICIT_EULER")
			(INTEGRATIONSCHEME_IMPLICIT_EULER, "INTEGRATIONSCHEME_IMPLICIT_EULER")
			(INTEGRATIONSCHEME_LINEAR_IMPLICIT_EULER, "INTEGRATIONSCHEME_LINEAR_IMPLICIT_EULER")
			(INTEGRATIONSCHEME_RUNGE_KUTTA_4, "INTEGRATIONSCHEME_RUNGE_KUTTA_4")
			(INTEGRATIONSCHEME_LINEAR_RUNGE_KUTTA_4, "INTEGRATIONSCHEME_LINEAR_RUNGE_KUTTA_4");

/// Base class for all solvers of ode equation of order 2 of the form \f$M(x(t), v(t)).a(t) = f(t, x(t), v(t))\f$. <br>
/// This ode equation is solved as an ode of order 1 by defining the state vector
/// \f$y = \left(\begin{array}{c}x\\v\end{array}\right)\f$:
/// \f[
///   y' = \left(\begin{array}{c} x' \\ v' \end{array}\right) =
///   \left(\begin{array}{c} v \\ M(x, v)^{-1}.f(t, x, v) \end{array}\right)
/// \f]
/// \note To allow the use of explicit and implicit solver, we need to be able to evaluate:
/// \note \f$M(x(t), v(t))\f$
/// \note \f$f(t, x(t), v(t))\f$ but also
/// \note \f$K = -\frac{\partial f}{\partial x}(x(t), v(t))\f$
/// \note \f$D = -\frac{\partial f}{\partial v}(x(t), v(t))\f$
/// \note Models wanting the use of implicit solvers will need to compute these Jacobian matrices.
/// \note Matrices all have dense storage, but a specialized linear solver can be set per solver.
class OdeSolver
{
public:
	/// Constructor
	/// \param equation The ode equation to be solved
	explicit OdeSolver(OdeEquation* equation);

	/// Virtual destructor
	virtual ~OdeSolver()
	{}

	/// Gets the solver's name
	/// \return The solver name
	const std::string getName() const;

	/// Sets the specialized linear solver to use with this Ode solver
	/// \param linearSolver the linear solver to use when solving the ode equation
	void setLinearSolver(std::shared_ptr<LinearSparseSolveAndInverse> linearSolver);

	/// Gets the specialized linear solver used with this Ode solver
	/// \return The linear solver used when solving the ode equation
	std::shared_ptr<LinearSparseSolveAndInverse> getLinearSolver() const;

	/// Solves the equation
	/// \param dt The time step
	/// \param currentState State at time t
	/// \param[out] newState State at time t+dt
	/// \param computeCompliance True if the compliance matrix needs to be computed, False otherwise
	/// \note Regardless of 'computeCompliance', the system matrix will be computed by this method.
	virtual void solve(double dt, const OdeState& currentState, OdeState* newState, bool computeCompliance = true) = 0;

<<<<<<< HEAD
	/// Queries the current system matrix
	/// \return The latest system matrix calculated
	const SparseMatrix& getSystemMatrix() const;
=======
	/// Computes the system and compliance matrices for a given state
	/// \param dt The time step
	/// \param state The state to compute the system and compliance matrices for
	void computeMatrices(double dt, const OdeState& state);

	/// \return The latest system matrix computed (either by calling solve or computeMatrices)
	const Matrix& getSystemMatrix() const;
>>>>>>> d21446ed

	/// \return The latest compliance matrix computed (either by calling solve or computeMatrices)
	const Matrix& getComplianceMatrix() const;

protected:
	/// Allocates the system and compliance matrices
	/// \param size The size to account for in the data structure
	void allocate(size_t size);

	/// Assemble the linear system (A.x=b) to be solved for the state and new states (useful for certain ode solver).
	/// \param dt The time step used in the system
	/// \param state, newState The state and newState to be used to evaluate the system
	/// \param computeRHS True to compute the RHS vector, False otherwise
	/// \note The method should fill up the LHS matrix in m_systemMatrix and the RHS vector in m_b (if requested)
	/// \note The method should take care of the boundary conditions properly on both the matrix and the vector.
	/// \note The method should prepare the linear solver m_linearSolver to be used with the m_systemMatrix
	virtual void assembleLinearSystem(double dt, const OdeState& state, const OdeState& newState,
		bool computeRHS = true) = 0;

	/// Helper method computing the compliance matrix from the system matrix and setting the boundary conditions
	/// \param state The state describing the boundary conditions
	/// \note The full system is not re-evaluated from the state, the current m_systemMatrix is directly used.
	/// \note This method supposes that the linear solver has been updated with the current m_systemMatrix.
	void computeComplianceMatrixFromSystemMatrix(const OdeState& state);

	/// Name for this solver
	/// \note MUST be set by the derived classes
	std::string m_name;

	/// The ode equation (API providing the necessary evaluation methods and the initial state)
	OdeEquation& m_equation;

	/// The specialized linear solver to use when solving the ode equation
	std::shared_ptr<LinearSparseSolveAndInverse> m_linearSolver;

	/// Linear system matrix (can be M, K, combination of MDK depending on the solver), including boundary conditions
	/// \note A static solver will have K for system matrix
	/// \note A dynamic explicit solver will have M for system matrix
	/// \note A dynamic implicit solver will have a combination of M, D and K for system matrix
	SparseMatrix m_systemMatrix;

	/// Linear system solution and rhs vectors (including boundary conditions)
	Vector m_solution, m_rhs;

	/// Compliance matrix which is the inverse of the system matrix, including boundary conditions
	Matrix m_complianceMatrix;
};

}; // namespace Math

}; // namespace SurgSim

#endif // SURGSIM_MATH_ODESOLVER_H<|MERGE_RESOLUTION|>--- conflicted
+++ resolved
@@ -105,19 +105,14 @@
 	/// \note Regardless of 'computeCompliance', the system matrix will be computed by this method.
 	virtual void solve(double dt, const OdeState& currentState, OdeState* newState, bool computeCompliance = true) = 0;
 
-<<<<<<< HEAD
-	/// Queries the current system matrix
-	/// \return The latest system matrix calculated
-	const SparseMatrix& getSystemMatrix() const;
-=======
 	/// Computes the system and compliance matrices for a given state
 	/// \param dt The time step
 	/// \param state The state to compute the system and compliance matrices for
 	void computeMatrices(double dt, const OdeState& state);
 
-	/// \return The latest system matrix computed (either by calling solve or computeMatrices)
-	const Matrix& getSystemMatrix() const;
->>>>>>> d21446ed
+	/// Queries the current system matrix
+	/// \return The latest system matrix calculated
+	const SparseMatrix& getSystemMatrix() const;
 
 	/// \return The latest compliance matrix computed (either by calling solve or computeMatrices)
 	const Matrix& getComplianceMatrix() const;
