// This file is a part of the OpenSurgSim project.
// Copyright 2012-2013, SimQuest Solutions Inc.
//
// Licensed under the Apache License, Version 2.0 (the "License");
// you may not use this file except in compliance with the License.
// You may obtain a copy of the License at
//
//     http://www.apache.org/licenses/LICENSE-2.0
//
// Unless required by applicable law or agreed to in writing, software
// distributed under the License is distributed on an "AS IS" BASIS,
// WITHOUT WARRANTIES OR CONDITIONS OF ANY KIND, either express or implied.
// See the License for the specific language governing permissions and
// limitations under the License.

/// \file
/// Definitions of quaternion types.

#ifndef SURGSIM_MATH_QUATERNION_H
#define SURGSIM_MATH_QUATERNION_H

#include <math.h>

#include <Eigen/Core>
#include <Eigen/Geometry>

namespace SurgSim
{
namespace Math
{

/// A quaternion of floats.
/// This type (and any structs that contain it) can be safely allocated via new.
typedef Eigen::Quaternion<float,  Eigen::DontAlign>  Quaternionf;

/// A quaternion of doubles.
/// This type (and any structs that contain it) can be safely allocated via new.
typedef Eigen::Quaternion<double, Eigen::DontAlign>  Quaterniond;



/// Create a quaternion rotation corresponding to the specified angle (in radians) and axis.
/// \tparam T the numeric data type used for arguments and the return value.  Can usually be deduced.
/// \tparam VOpt the option flags (alignment etc.) used for the axis vector argument.  Can be deduced.
/// \param angle the angle of the rotation, in radians.
/// \param axis the axis of the rotation.
/// \returns the rotation quaternion.
template <typename T, int VOpt>
inline Eigen::Quaternion<T> makeRotationQuaternion(const T& angle, const Eigen::Matrix<T, 3, 1, VOpt>& axis)
{
	return Eigen::Quaternion<T>(Eigen::AngleAxis<T>(angle, axis));
}

/// Quaternion negation (i.e. unary operator -)
/// \tparam T the numeric data type used for arguments and the return value.  Can usually be deduced.
/// \tparam QOpt the option flags (alignment etc.) used for the quaternion arguments.  Can be deduced.
/// \param q The quaternion to negate
/// \returns the negation of q (i.e. -q)
template <typename T, int QOpt>
inline Eigen::Quaternion<T, QOpt> negate(const Eigen::Quaternion<T, QOpt>& q)
{
	return Eigen::Quaternion<T, QOpt>(q.coeffs() * -1.0);
}

/// Get the angle (in radians) and axis corresponding to a quaternion's rotation.
/// \note Unit quaternions cover the unit sphere twice (q=-q). To make sure that the same rotation (q or -q)
/// \note returns the same Axis/Angle, we need a pi range for the angle.
/// \note We choose to enforce half the angle in the quadrant [0 +pi/2], which leads to an output angle in [0 +pi].
/// \tparam T the numeric data type used for arguments and the return value.  Can usually be deduced.
/// \tparam QOpt the option flags (alignment etc.) used for the quaternion argument.  Can be deduced.
/// \tparam VOpt the option flags (alignment etc.) used for the axis vector argument.  Can be deduced.
/// \param quaternion the rotation quaternion to inspect.
<<<<<<< HEAD
/// \param [out] angle the angle of the rotation within [-pi/2 +pi/2], in radians.
=======
/// \param [out] angle the angle of the rotation in [0 +pi], in radians.
>>>>>>> 4cf19218
/// \param [out] axis the axis of the rotation.
template <typename T, int QOpt, int VOpt>
inline void computeAngleAndAxis(const Eigen::Quaternion<T, QOpt>& quaternion,
                                T* angle, Eigen::Matrix<T, 3, 1, VOpt>* axis)
{
<<<<<<< HEAD
	const typename Eigen::Quaternion<T, QOpt>::Coefficients& c = quaternion.coeffs();
	const T sa = sqrt(c[0]*c[0] + c[1]*c[1] + c[2]*c[2]);
	if (sa <= std::numeric_limits<T>::epsilon())
	{
		(*axis)[0] = T(0);
		(*axis)[1] = T(0);
		(*axis)[2] = T(1);
		*angle = T(0);  // if we don't have a meaningful axis, no point in computing the angle
	}
	else if (c[3] >= T(0))
	{
		// we want to make sure that we see a resulting rotation by less than pi, i.e. atan2() between -pi/2 and +pi/2
		// atan2(y,x) with x >= 0 always returns values in the correct range so we are OK.
		*angle = T(2) * atan2(sa, c[3]);
		(*axis)[0] = c[0]/sa;
		(*axis)[1] = c[1]/sa;
		(*axis)[2] = c[2]/sa;
	}
	else
	{
		// we want to make sure that we see a resulting rotation by less than pi, i.e. atan2() between -pi/2 and +pi/2
		// atan2(y,x) with x <= 0 returns values that would violate this, but quaternions are a double covering of
		// rotations so we take the opposite quat instead.  Note that sa stays the same when we do this.
		*angle = T(2) * atan2(sa, -c[3]);
		(*axis)[0] = -c[0]/sa;
		(*axis)[1] = -c[1]/sa;
		(*axis)[2] = -c[2]/sa;
=======
	using SurgSim::Math::negate;

	if (quaternion.w() >= T(0))
	{
		Eigen::AngleAxis<T> angleAxis(quaternion);
		*angle = angleAxis.angle();
		*axis = angleAxis.axis();
	}
	else
	{
		Eigen::AngleAxis<T> angleAxis(negate(quaternion));
		*angle = angleAxis.angle();
		*axis = angleAxis.axis();
>>>>>>> 4cf19218
	}
}

/// Get the angle corresponding to a quaternion's rotation, in radians.
/// \tparam T the numeric data type used for arguments and the return value.  Can usually be deduced.
/// \tparam QOpt the option flags (alignment etc.) used for the quaternion argument.  Can be deduced.
/// \param quaternion the rotation quaternion to inspect.
<<<<<<< HEAD
/// \returns the angle of the rotation within [-pi/2 +pi/2], in radians.
template <typename T, int QOpt>
inline T computeAngle(const Eigen::Quaternion<T, QOpt>& quaternion)
{
	const typename Eigen::Quaternion<T, QOpt>::Coefficients& c = quaternion.coeffs();
	const T sa = sqrt(c[0]*c[0] + c[1]*c[1] + c[2]*c[2]);
	if (sa <= std::numeric_limits<T>::epsilon())
	{
		return T(0);  // if we don't have a meaningful axis, no point in computing the angle
	}
	else if (c[3] >= T(0))
	{
		// we want to make sure that we see a resulting rotation by less than pi, i.e. atan2() between -pi/2 and +pi/2
		// atan2(y,x) with x >= 0 always returns values in the correct range so we are OK.
		return T(2) * atan2(sa, c[3]);
	}
	else
	{
		// we want to make sure that we see a resulting rotation by less than pi, i.e. atan2() between -pi/2 and +pi/2
		// atan2(y,x) with x <= 0 returns values that would violate this, but quaternions are a double covering of
		// rotations so we take the opposite quat instead.  Note that sa stays the same when we do this.
		return T(2) * atan2(sa, -c[3]);
	}
}

/// Quaternion negation (i.e. unary operator -)
/// \tparam T the numeric data type used for arguments and the return value.  Can usually be deduced.
/// \tparam QOpt the option flags (alignment etc.) used for the quaternion arguments.  Can be deduced.
/// \param q The quaternion to negate
/// \returns the negation of q (i.e. -q)
template <typename T, int QOpt>
inline Eigen::Quaternion<T, QOpt> negate(const Eigen::Quaternion<T, QOpt>& q)
{
	return Eigen::Quaternion<T, QOpt>(q.coeffs() * -1.0);
=======
/// \returns the angle of the rotation within [0 +pi], in radians.
template <typename T, int QOpt>
inline T computeAngle(const Eigen::Quaternion<T, QOpt>& quaternion)
{
	using SurgSim::Math::negate;

	if (quaternion.w() >= T(0))
	{
		Eigen::AngleAxis<T> angleAxis(quaternion);
		return angleAxis.angle();
	}
	else
	{
		Eigen::AngleAxis<T> angleAxis(negate(quaternion));
		return angleAxis.angle();
	}
>>>>>>> 4cf19218
}

/// Interpolate (slerp) between 2 quaternions
/// \tparam T the numeric data type used for arguments and the return value.  Can usually be deduced.
/// \tparam QOpt the option flags (alignment etc.) used for the quaternion arguments.  Can be deduced.
/// \param q0 The start quaternion (at time 0.0).
/// \param q1 The end   quaternion (at time 1.0).
/// \param t  The interpolation time requested. Within [0..1].
/// \returns the quaternion resulting in the slerp interpolation at time t, between q0 and q1.
/// \note t=0 => returns either q0 or -q0
/// \note t=1 => returns either q1 or -q1
/// \note 'Interpolate' has been created because slerp might not be enough in certain cases.
/// This gives room for correction and special future treatment
template <typename T, int QOpt>
inline Eigen::Quaternion<T, QOpt> interpolate(const Eigen::Quaternion<T, QOpt>& q0,
											  const Eigen::Quaternion<T, QOpt>& q1, T t)
{
	Eigen::Quaternion<T, QOpt> result;

	result = q0.slerp(t, q1);

	return result;
}

};  // namespace Math
};  // namespace SurgSim

#endif // SURGSIM_MATH_QUATERNION_H<|MERGE_RESOLUTION|>--- conflicted
+++ resolved
@@ -70,45 +70,12 @@
 /// \tparam QOpt the option flags (alignment etc.) used for the quaternion argument.  Can be deduced.
 /// \tparam VOpt the option flags (alignment etc.) used for the axis vector argument.  Can be deduced.
 /// \param quaternion the rotation quaternion to inspect.
-<<<<<<< HEAD
-/// \param [out] angle the angle of the rotation within [-pi/2 +pi/2], in radians.
-=======
 /// \param [out] angle the angle of the rotation in [0 +pi], in radians.
->>>>>>> 4cf19218
 /// \param [out] axis the axis of the rotation.
 template <typename T, int QOpt, int VOpt>
 inline void computeAngleAndAxis(const Eigen::Quaternion<T, QOpt>& quaternion,
                                 T* angle, Eigen::Matrix<T, 3, 1, VOpt>* axis)
 {
-<<<<<<< HEAD
-	const typename Eigen::Quaternion<T, QOpt>::Coefficients& c = quaternion.coeffs();
-	const T sa = sqrt(c[0]*c[0] + c[1]*c[1] + c[2]*c[2]);
-	if (sa <= std::numeric_limits<T>::epsilon())
-	{
-		(*axis)[0] = T(0);
-		(*axis)[1] = T(0);
-		(*axis)[2] = T(1);
-		*angle = T(0);  // if we don't have a meaningful axis, no point in computing the angle
-	}
-	else if (c[3] >= T(0))
-	{
-		// we want to make sure that we see a resulting rotation by less than pi, i.e. atan2() between -pi/2 and +pi/2
-		// atan2(y,x) with x >= 0 always returns values in the correct range so we are OK.
-		*angle = T(2) * atan2(sa, c[3]);
-		(*axis)[0] = c[0]/sa;
-		(*axis)[1] = c[1]/sa;
-		(*axis)[2] = c[2]/sa;
-	}
-	else
-	{
-		// we want to make sure that we see a resulting rotation by less than pi, i.e. atan2() between -pi/2 and +pi/2
-		// atan2(y,x) with x <= 0 returns values that would violate this, but quaternions are a double covering of
-		// rotations so we take the opposite quat instead.  Note that sa stays the same when we do this.
-		*angle = T(2) * atan2(sa, -c[3]);
-		(*axis)[0] = -c[0]/sa;
-		(*axis)[1] = -c[1]/sa;
-		(*axis)[2] = -c[2]/sa;
-=======
 	using SurgSim::Math::negate;
 
 	if (quaternion.w() >= T(0))
@@ -122,7 +89,6 @@
 		Eigen::AngleAxis<T> angleAxis(negate(quaternion));
 		*angle = angleAxis.angle();
 		*axis = angleAxis.axis();
->>>>>>> 4cf19218
 	}
 }
 
@@ -130,42 +96,6 @@
 /// \tparam T the numeric data type used for arguments and the return value.  Can usually be deduced.
 /// \tparam QOpt the option flags (alignment etc.) used for the quaternion argument.  Can be deduced.
 /// \param quaternion the rotation quaternion to inspect.
-<<<<<<< HEAD
-/// \returns the angle of the rotation within [-pi/2 +pi/2], in radians.
-template <typename T, int QOpt>
-inline T computeAngle(const Eigen::Quaternion<T, QOpt>& quaternion)
-{
-	const typename Eigen::Quaternion<T, QOpt>::Coefficients& c = quaternion.coeffs();
-	const T sa = sqrt(c[0]*c[0] + c[1]*c[1] + c[2]*c[2]);
-	if (sa <= std::numeric_limits<T>::epsilon())
-	{
-		return T(0);  // if we don't have a meaningful axis, no point in computing the angle
-	}
-	else if (c[3] >= T(0))
-	{
-		// we want to make sure that we see a resulting rotation by less than pi, i.e. atan2() between -pi/2 and +pi/2
-		// atan2(y,x) with x >= 0 always returns values in the correct range so we are OK.
-		return T(2) * atan2(sa, c[3]);
-	}
-	else
-	{
-		// we want to make sure that we see a resulting rotation by less than pi, i.e. atan2() between -pi/2 and +pi/2
-		// atan2(y,x) with x <= 0 returns values that would violate this, but quaternions are a double covering of
-		// rotations so we take the opposite quat instead.  Note that sa stays the same when we do this.
-		return T(2) * atan2(sa, -c[3]);
-	}
-}
-
-/// Quaternion negation (i.e. unary operator -)
-/// \tparam T the numeric data type used for arguments and the return value.  Can usually be deduced.
-/// \tparam QOpt the option flags (alignment etc.) used for the quaternion arguments.  Can be deduced.
-/// \param q The quaternion to negate
-/// \returns the negation of q (i.e. -q)
-template <typename T, int QOpt>
-inline Eigen::Quaternion<T, QOpt> negate(const Eigen::Quaternion<T, QOpt>& q)
-{
-	return Eigen::Quaternion<T, QOpt>(q.coeffs() * -1.0);
-=======
 /// \returns the angle of the rotation within [0 +pi], in radians.
 template <typename T, int QOpt>
 inline T computeAngle(const Eigen::Quaternion<T, QOpt>& quaternion)
@@ -182,7 +112,6 @@
 		Eigen::AngleAxis<T> angleAxis(negate(quaternion));
 		return angleAxis.angle();
 	}
->>>>>>> 4cf19218
 }
 
 /// Interpolate (slerp) between 2 quaternions
