# This file is a part of the OpenSurgSim project.
# Copyright 2012-2013, SimQuest Solutions Inc.
#
# Licensed under the Apache License, Version 2.0 (the "License");
# you may not use this file except in compliance with the License.
# You may obtain a copy of the License at
#
#     http://www.apache.org/licenses/LICENSE-2.0
#
# Unless required by applicable law or agreed to in writing, software
# distributed under the License is distributed on an "AS IS" BASIS,
# WITHOUT WARRANTIES OR CONDITIONS OF ANY KIND, either express or implied.
# See the License for the specific language governing permissions and
# limitations under the License.


include_directories(
	${EIGEN3_INCLUDE_DIR}
)

set(SURGSIM_MATH_SOURCES

)

set(SURGSIM_MATH_HEADERS
	Geometry.h
	Matrix.h
	Quaternion.h
	RigidTransform.h
	Vector.h
)

<<<<<<< HEAD
surgsim_add_library(
	SurgSimMath 
	"${SURGSIM_MATH_SOURCES}"
	"${SURGSIM_MATH_HEADERS}"
	"SurgSim/Math"
)
=======
>>>>>>> 7e93e42d

surgsim_add_library(
	SurgSimMath 
	"${SURGSIM_MATH_SOURCES}"
	"${SURGSIM_MATH_HEADERS}"
	"SurgSim/Math"
if(SURGSIM_TESTS_BUILD)
	add_subdirectory(UnitTests)
endif()<|MERGE_RESOLUTION|>--- conflicted
+++ resolved
@@ -30,21 +30,11 @@
 	Vector.h
 )
 
-<<<<<<< HEAD
 surgsim_add_library(
 	SurgSimMath 
 	"${SURGSIM_MATH_SOURCES}"
 	"${SURGSIM_MATH_HEADERS}"
 	"SurgSim/Math"
-)
-=======
->>>>>>> 7e93e42d
-
-surgsim_add_library(
-	SurgSimMath 
-	"${SURGSIM_MATH_SOURCES}"
-	"${SURGSIM_MATH_HEADERS}"
-	"SurgSim/Math"
-if(SURGSIM_TESTS_BUILD)
+	if(SURGSIM_TESTS_BUILD)
 	add_subdirectory(UnitTests)
 endif()