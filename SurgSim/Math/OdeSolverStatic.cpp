// This file is a part of the OpenSurgSim project.
// Copyright 2013, SimQuest Solutions Inc.
//
// Licensed under the Apache License, Version 2.0 (the "License");
// you may not use this file except in compliance with the License.
// You may obtain a copy of the License at
//
//     http://www.apache.org/licenses/LICENSE-2.0
//
// Unless required by applicable law or agreed to in writing, software
// distributed under the License is distributed on an "AS IS" BASIS,
// WITHOUT WARRANTIES OR CONDITIONS OF ANY KIND, either express or implied.
// See the License for the specific language governing permissions and
// limitations under the License.

#include "SurgSim/Math/OdeSolverStatic.h"
#include "SurgSim/Math/OdeState.h"

namespace SurgSim
{

namespace Math
{

OdeSolverStatic::OdeSolverStatic(OdeEquation* equation)
	: OdeSolver(equation)
{
	m_name = "Ode Solver Static";
}

void OdeSolverStatic::solve(double dt, const OdeState& currentState, OdeState* newState, bool computeCompliance)
{
	// General equation to solve:
	//   K.deltaX = f(t) = Fext + Fint(t)
	// which in the case of a linear model will derive in the expected equation:
	//   K.(x(t+dt) - x(t)) = Fext - K.(x(t) - x(0))
	//   K.(x(t+dt) - x(0)) = Fext
	//   systemMatrix . solution   = rhs
	// Therefore systemMatrix = K, solution = deltaX, rhs = f(t)

<<<<<<< HEAD
	// Computes f(t, x(t), v(t)) and K
	const SparseMatrix& K = m_equation.computeK(currentState);
	Vector& f = m_equation.computeF(currentState);

	//m_systemMatrix.resize(K.rows(), K.cols());
	m_systemMatrix = K;

	// Apply boundary conditions to the linear system
	currentState.applyBoundaryConditionsToVector(&f);
	currentState.applyBoundaryConditionsToMatrix(&m_systemMatrix);

	// Computes deltaX (stored in the positions) and m_compliance = 1/m_systemMatrix
	Vector& deltaX = newState->getPositions();
	(*m_linearSolver)(m_systemMatrix, f, &deltaX, &m_compliance);
=======
	// Assemble the linear system systemMatrix.solution = rhs
	assembleLinearSystem(dt, currentState, *newState);
>>>>>>> d21446ed

	// Solve the linear system to find solution = deltaX
	m_solution = m_linearSolver->solve(m_rhs);

	// Compute the new state using the static scheme:
	newState->getPositions() = currentState.getPositions() + m_solution;
	// Velocities are null in static mode (no time dependency)
	newState->getVelocities().setZero();

	if (computeCompliance)
	{
		computeComplianceMatrixFromSystemMatrix(currentState);
	}
}

void OdeSolverStatic::assembleLinearSystem(double dt, const OdeState& state, const OdeState& newState, bool computeRHS)
{
	// General equation to solve:
	//   K.deltaX = Fext + Fint(t)
	// which in the case of a linear model will derive in the expected equation:
	//   K.(x(t+dt) - x(t)) = Fext - K.(x(t) - x(0))
	//   K.(x(t+dt) - x(0)) = Fext
	//   systemMatrix . solution   = rhs
	// Therefore systemMatrix = K, solution = deltaX, rhs = f(t)

	// Computes the LHS systemMatrix
	m_systemMatrix = m_equation.computeK(state);
	state.applyBoundaryConditionsToMatrix(&m_systemMatrix);

	// Feed the systemMatrix to the linear solver, so it can be used after this call to solve or inverse the matrix
	m_linearSolver->setMatrix(m_systemMatrix);

	// Computes the RHS vector
	if (computeRHS)
	{
		m_rhs = m_equation.computeF(state);
		state.applyBoundaryConditionsToVector(&m_rhs);
	}
}

}; // namespace Math

}; // namespace SurgSim<|MERGE_RESOLUTION|>--- conflicted
+++ resolved
@@ -38,25 +38,8 @@
 	//   systemMatrix . solution   = rhs
 	// Therefore systemMatrix = K, solution = deltaX, rhs = f(t)
 
-<<<<<<< HEAD
-	// Computes f(t, x(t), v(t)) and K
-	const SparseMatrix& K = m_equation.computeK(currentState);
-	Vector& f = m_equation.computeF(currentState);
-
-	//m_systemMatrix.resize(K.rows(), K.cols());
-	m_systemMatrix = K;
-
-	// Apply boundary conditions to the linear system
-	currentState.applyBoundaryConditionsToVector(&f);
-	currentState.applyBoundaryConditionsToMatrix(&m_systemMatrix);
-
-	// Computes deltaX (stored in the positions) and m_compliance = 1/m_systemMatrix
-	Vector& deltaX = newState->getPositions();
-	(*m_linearSolver)(m_systemMatrix, f, &deltaX, &m_compliance);
-=======
 	// Assemble the linear system systemMatrix.solution = rhs
 	assembleLinearSystem(dt, currentState, *newState);
->>>>>>> d21446ed
 
 	// Solve the linear system to find solution = deltaX
 	m_solution = m_linearSolver->solve(m_rhs);
