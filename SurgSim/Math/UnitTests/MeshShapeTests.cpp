//// This file is a part of the OpenSurgSim project.
//// Copyright 2013, SimQuest Solutions Inc.
////
//// Licensed under the Apache License, Version 2.0 (the "License");
//// you may not use this file except in compliance with the License.
//// You may obtain a copy of the License at
////
////     http://www.apache.org/licenses/LICENSE-2.0
////
//// Unless required by applicable law or agreed to in writing, software
//// distributed under the License is distributed on an "AS IS" BASIS,
//// WITHOUT WARRANTIES OR CONDITIONS OF ANY KIND, either express or implied.
//// See the License for the specific language governing permissions and
//// limitations under the License.

#include <time.h>

#include <gtest/gtest.h>

#include "SurgSim/DataStructures/EmptyData.h"

#include "SurgSim/Math/Vector.h"

#include "SurgSim/Math/Shapes.h"

using SurgSim::DataStructures::EmptyData;

// CUBE
//     3*----------*2
//     /          /|
//   7*----------* |
//    |         6| |
//    | *0       | *1
//    |          |/
//   4*----------*5

static const int cubeNumPoints = 8;
static const SurgSim::Math::Vector3d cubePoints[8]=
{
	SurgSim::Math::Vector3d(-1.0/2.0, -1.0/2.0, -1.0/2.0),
	SurgSim::Math::Vector3d( 1.0/2.0, -1.0/2.0, -1.0/2.0),
	SurgSim::Math::Vector3d( 1.0/2.0,  1.0/2.0, -1.0/2.0),
	SurgSim::Math::Vector3d(-1.0/2.0,  1.0/2.0, -1.0/2.0),

	SurgSim::Math::Vector3d(-1.0/2.0, -1.0/2.0,  1.0/2.0),
	SurgSim::Math::Vector3d( 1.0/2.0, -1.0/2.0,  1.0/2.0),
	SurgSim::Math::Vector3d( 1.0/2.0,  1.0/2.0,  1.0/2.0),
	SurgSim::Math::Vector3d(-1.0/2.0,  1.0/2.0,  1.0/2.0)
};

static const int cubeNumEdges = 12;
static const int cubeEdges[12][2] =
{
	{0, 1}, {3, 2}, {4, 5}, {7, 6}, // +X
	{0, 3}, {1, 2}, {4, 7}, {5 ,6}, // +Y
	{0, 4}, {1, 5}, {2, 6}, {3, 7}  // +Z
};

static const int cubeNumTriangles = 12;
static const int cubeTrianglesCCW[12][3] =
{
	{6, 2, 3}, {6, 3, 7}, // Top    ( 0  1  0) [6237]
	{0, 1, 5}, {0, 5, 4}, // Bottom ( 0 -1  0) [0154]
	{4, 5, 6}, {4, 6, 7}, // Front  ( 0  0  1) [4567]
	{0, 3, 2}, {0, 2, 1}, // Back   ( 0  0 -1) [0321]
	{1, 2, 6}, {1, 6, 5}, // Right  ( 1  0  0) [1265]
	{0, 4, 7}, {0, 7, 3}  // Left   (-1  0  0) [0473]
};

class CubeMeshTest : public ::testing::Test
{
public:
	typedef SurgSim::DataStructures::TriangleMeshBase<EmptyData,EmptyData,EmptyData> TriangleMeshBase;
	typedef SurgSim::DataStructures::MeshElement<2,EmptyData> EdgeElement;
	typedef SurgSim::DataStructures::MeshElement<3,EmptyData> TriangleElement;

	void SetUp()
	{
		m_numIterations = 100;

		srand((unsigned int)time(nullptr));
	}

	void TearDown()
	{
	}

	/// Number of iterations to test
	int m_numIterations;
};

TEST_F(CubeMeshTest, MeshCubeVSBoxTest)
{
	for (int iterationID = 0; iterationID < m_numIterations; iterationID++)
	{
		double lx = 10.0 * (1.0/static_cast<double>(iterationID+1));
		double ly = 10.0 * (2.0/static_cast<double>(iterationID+1));
		double lz = 10.0 * (static_cast<double>(iterationID+1)/3.0);

		// Cube
		std::shared_ptr<TriangleMeshBase> mesh = std::make_shared<TriangleMeshBase>();
		for (int i = 0; i < cubeNumPoints; i++)
		{
			SurgSim::Math::Vector3d p;
			p[0] = cubePoints[i][0] * lx;
			p[1] = cubePoints[i][1] * ly;
			p[2] = cubePoints[i][2] * lz;
<<<<<<< HEAD
			TriangleMesh::VertexType v(p);
=======
			TriangleMeshBase::VertexType v(p, emptyData);
>>>>>>> 7f11f239
			mesh->addVertex(v);
		}
		for (int i = 0; i < cubeNumEdges; i++)
		{
			std::array<unsigned int,2> edgePoints;
			for (int j = 0; j < 2; j++)
			{
				edgePoints[j] = cubeEdges[i][j];
			}
<<<<<<< HEAD
			EdgeElement edgeElement(edgePoints);
			TriangleMesh::EdgeType e(edgeElement);
=======
			EdgeElement edgeElement(edgePoints, emptyData);
			TriangleMeshBase::EdgeType e(edgeElement);
>>>>>>> 7f11f239
			mesh->addEdge(e);
		}
		for (int i = 0; i < cubeNumTriangles; i++)
		{
			std::array<unsigned int,3> trianglePoints;
			for (int j = 0; j < 3; j++)
			{
				trianglePoints[j] = cubeTrianglesCCW[i][j];
			}
<<<<<<< HEAD
			TriangleElement triangleElement(trianglePoints);
			TriangleMesh::TriangleType t(triangleElement);
=======
			TriangleElement triangleElement(trianglePoints, emptyData);
			TriangleMeshBase::TriangleType t(triangleElement);
>>>>>>> 7f11f239
			mesh->addTriangle(t);
		}

		SurgSim::Math::MeshShape boxMesh(*mesh);

		SurgSim::Math::BoxShape boxShape(lx, ly, lz);

		EXPECT_NEAR(boxShape.getVolume(), boxMesh.getVolume(), 1e-8);
		EXPECT_TRUE((boxShape.getCenter() - boxMesh.getCenter()).isZero());
		EXPECT_TRUE(boxShape.getSecondMomentOfVolume().isApprox(boxMesh.getSecondMomentOfVolume(), 1e-8));
	}
}<|MERGE_RESOLUTION|>--- conflicted
+++ resolved
@@ -105,11 +105,7 @@
 			p[0] = cubePoints[i][0] * lx;
 			p[1] = cubePoints[i][1] * ly;
 			p[2] = cubePoints[i][2] * lz;
-<<<<<<< HEAD
-			TriangleMesh::VertexType v(p);
-=======
-			TriangleMeshBase::VertexType v(p, emptyData);
->>>>>>> 7f11f239
+			TriangleMeshBase::VertexType v(p);
 			mesh->addVertex(v);
 		}
 		for (int i = 0; i < cubeNumEdges; i++)
@@ -119,13 +115,8 @@
 			{
 				edgePoints[j] = cubeEdges[i][j];
 			}
-<<<<<<< HEAD
 			EdgeElement edgeElement(edgePoints);
-			TriangleMesh::EdgeType e(edgeElement);
-=======
-			EdgeElement edgeElement(edgePoints, emptyData);
 			TriangleMeshBase::EdgeType e(edgeElement);
->>>>>>> 7f11f239
 			mesh->addEdge(e);
 		}
 		for (int i = 0; i < cubeNumTriangles; i++)
@@ -135,13 +126,8 @@
 			{
 				trianglePoints[j] = cubeTrianglesCCW[i][j];
 			}
-<<<<<<< HEAD
 			TriangleElement triangleElement(trianglePoints);
-			TriangleMesh::TriangleType t(triangleElement);
-=======
-			TriangleElement triangleElement(trianglePoints, emptyData);
 			TriangleMeshBase::TriangleType t(triangleElement);
->>>>>>> 7f11f239
 			mesh->addTriangle(t);
 		}
 
