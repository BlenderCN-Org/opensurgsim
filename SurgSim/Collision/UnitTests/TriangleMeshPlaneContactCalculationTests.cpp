--- conflicted
+++ resolved
@@ -13,22 +13,18 @@
 // See the License for the specific language governing permissions and
 // limitations under the License.
 
-#include "SurgSim/DataStructures/EmptyData.h"
 #include "SurgSim/Collision/TriangleMeshPlaneDcdContact.h"
 #include "SurgSim/Collision/UnitTests/ContactCalculationTestsCommon.h"
+#include "SurgSim/DataStructures/EmptyData.h"
 #include "SurgSim/Math/Matrix.h"
 #include "SurgSim/Math/Quaternion.h"
 #include "SurgSim/Math/Vector.h"
 
-<<<<<<< HEAD
 using SurgSim::DataStructures::EmptyData;
-using SurgSim::DataStructures::TriangleMesh;
+using SurgSim::DataStructures::TriangleMeshBase;
 using SurgSim::Math::Matrix33d;
 using SurgSim::Math::Quaterniond;
 using SurgSim::Math::Vector3d;
-=======
-using SurgSim::DataStructures::TriangleMeshBase;
->>>>>>> 7f11f239
 
 namespace SurgSim
 {
@@ -147,33 +143,19 @@
 
 TEST(TriangleMeshPlaneContactCalculationTests, UnitTests)
 {
-<<<<<<< HEAD
-	typedef SurgSim::DataStructures::TriangleMesh<EmptyData, EmptyData, EmptyData> TriangleMesh;
+	typedef SurgSim::DataStructures::TriangleMeshBase<EmptyData, EmptyData, EmptyData> TriangleMeshBase;
 	typedef SurgSim::DataStructures::MeshElement<2, EmptyData> EdgeElement;
 	typedef SurgSim::DataStructures::MeshElement<3, EmptyData> TriangleElement;
 
 	// Create a Mesh Cube
-	std::shared_ptr<TriangleMesh> mesh = std::make_shared<TriangleMesh>();
+	std::shared_ptr<TriangleMeshBase> mesh = std::make_shared<TriangleMeshBase>();
 	for (int i = 0; i < cubeNumPoints; ++i)
-=======
-	typedef SurgSim::DataStructures::TriangleMeshBase<EmptyData,EmptyData,EmptyData> TriangleMeshBase;
-	typedef SurgSim::DataStructures::MeshElement<2,EmptyData> EdgeElement;
-	typedef SurgSim::DataStructures::MeshElement<3,EmptyData> TriangleElement;
-
-	// Create a Mesh Cube
-	std::shared_ptr<TriangleMeshBase> mesh = std::make_shared<TriangleMeshBase>();
-	for (int i = 0; i < cubeNumPoints; i++)
->>>>>>> 7f11f239
 	{
 		Vector3d p;
 		p[0] = cubePoints[i][0];
 		p[1] = cubePoints[i][1];
 		p[2] = cubePoints[i][2];
-<<<<<<< HEAD
-		TriangleMesh::VertexType v(p);
-=======
-		TriangleMeshBase::VertexType v(p, emptyData);
->>>>>>> 7f11f239
+		TriangleMeshBase::VertexType v(p);
 		mesh->addVertex(v);
 	}
 	for (int i = 0; i < cubeNumEdges; ++i)
@@ -183,13 +165,8 @@
 		{
 			edgePoints[j] = cubeEdges[i][j];
 		}
-<<<<<<< HEAD
 		EdgeElement edgeElement(edgePoints);
-		TriangleMesh::EdgeType e(edgeElement);
-=======
-		EdgeElement edgeElement(edgePoints, emptyData);
 		TriangleMeshBase::EdgeType e(edgeElement);
->>>>>>> 7f11f239
 		mesh->addEdge(e);
 	}
 	for (int i = 0; i < cubeNumTriangles; ++i)
@@ -199,21 +176,12 @@
 		{
 			trianglePoints[j] = cubeTrianglesCCW[i][j];
 		}
-<<<<<<< HEAD
 		TriangleElement triangleElement(trianglePoints);
-		TriangleMesh::TriangleType t(triangleElement);
-		mesh->addTriangle(t);
-	}
-
-	std::shared_ptr<SurgSim::Math::MeshShape> cubeMesh = std::make_shared<SurgSim::Math::MeshShape>(mesh);
-=======
-		TriangleElement triangleElement(trianglePoints, emptyData);
 		TriangleMeshBase::TriangleType t(triangleElement);
 		mesh->addTriangle(t);
 	}
 
 	std::shared_ptr<SurgSim::Math::MeshShape> cubeMesh = std::make_shared<SurgSim::Math::MeshShape>(*mesh);
->>>>>>> 7f11f239
 
 	std::shared_ptr<PlaneShape> plane = std::make_shared<PlaneShape>();
 	Quaterniond meshQuat;
