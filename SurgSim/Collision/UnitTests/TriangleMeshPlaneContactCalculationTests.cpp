--- conflicted
+++ resolved
@@ -98,25 +98,16 @@
 	for (int i = 0; i < expectedNumberOfContacts; ++i)
 	{
 		vertex = calculateTriangleMeshVertex(expectedMeshIndicesInContacts[i], meshQuat, meshTrans);
-<<<<<<< HEAD
-
-		std::pair<Location, Location> penetrationPoint;
 		depth = -planeNormalGlobal.dot(vertex - pointOnPlane);
-
-		penetrationPoint.first.globalPosition.setValue(vertex);
-		penetrationPoint.second.globalPosition.setValue(vertex + planeNormalGlobal * depth);
-=======
-		depth = planeNormalGlobal.dot(vertex - pointOnPlane);
 
 		boxLocalVertex = calculateTriangleMeshVertex(expectedMeshIndicesInContacts[i],
 													 Quaterniond::Identity(), Vector3d::Zero());
-		planeLocalVertex = vertex - planeNormalGlobal * depth;
+		planeLocalVertex = vertex + planeNormalGlobal * depth;
 		planeLocalVertex = planeQuat.inverse() * (planeLocalVertex - planeTrans);
 
 		std::pair<Location, Location> penetrationPoint;
 		penetrationPoint.first.rigidLocalPosition.setValue(boxLocalVertex);
 		penetrationPoint.second.rigidLocalPosition.setValue(planeLocalVertex);
->>>>>>> da0580d6
 		expectedContacts->push_back(std::make_shared<Contact>(depth, Vector3d::Zero(),
 									collisionNormal, penetrationPoint));
 	}
