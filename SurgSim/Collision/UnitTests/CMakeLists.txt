--- conflicted
+++ resolved
@@ -42,14 +42,9 @@
 set(LIBS
 	SurgSimCollision
 	SurgSimMath
-<<<<<<< HEAD
-=======
-	gmock
-	gtest
-	yaml-cpp
->>>>>>> 18e207b1
 )
 
 surgsim_add_unit_tests(SurgSimCollisionTest)
 
+
 set_target_properties(SurgSimCollisionTest PROPERTIES FOLDER "Collision") 