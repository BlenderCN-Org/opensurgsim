--- conflicted
+++ resolved
@@ -172,7 +172,6 @@
 
 			for (auto j = triangleListB.begin(); j != triangleListB.end(); ++j)
 			{
-<<<<<<< HEAD
 				const Vector3d& normalB = collisionMeshB->getNormal(*j);
 				if (normalB.isZero())
 				{
@@ -188,6 +187,18 @@
 																	&penetrationPointA, &penetrationPointB,
 																	&normal))
 				{
+#ifdef SURGSIM_DEBUG_TRIANGLETRIANGLECONTACT
+					assertIsCoplanar(verticesA[0], verticesA[1], verticesA[2], penetrationPointA);
+					assertIsCoplanar(verticesB[0], verticesB[1], verticesB[2], penetrationPointB);
+
+					assertIsPointInsideTriangle(
+						penetrationPointA, verticesA[0], verticesA[1], verticesA[2], normalA);
+					assertIsPointInsideTriangle(penetrationPointB, verticesB[0], verticesB[1], verticesB[2], normalB);
+
+					assertIsCorrectNormalAndDepth(normal, depth, verticesA[0], verticesA[1], verticesA[2],
+						verticesB[0], verticesB[1], verticesB[2]);
+#endif
+
 					// Create the contact.
 					std::pair<Location, Location> penetrationPoints;
 					penetrationPoints.first.globalPosition.setValue(penetrationPointA);
@@ -195,29 +206,6 @@
 
 					pair->addContact(std::abs(depth), normal, penetrationPoints);
 				}
-=======
-#ifdef SURGSIM_DEBUG_TRIANGLETRIANGLECONTACT
-				assertIsCoplanar(triangleA0InLocalB, triangleA1InLocalB, triangleA2InLocalB, penetrationPointA);
-				assertIsCoplanar(triangleB0, triangleB1, triangleB2, penetrationPointB);
-
-				assertIsPointInsideTriangle(
-					penetrationPointA, triangleA0InLocalB, triangleA1InLocalB, triangleA2InLocalB, normalAInLocalB);
-				assertIsPointInsideTriangle(penetrationPointB, triangleB0, triangleB1, triangleB2, normalB);
-
-				assertIsCorrectNormalAndDepth(normal, depth, triangleA0InLocalB, triangleA1InLocalB, triangleA2InLocalB,
-					triangleB0, triangleB1, triangleB2);
-#endif
-
-				// Create the contact.
-				std::pair<Location, Location> penetrationPoints;
-				penetrationPoints.first.globalPosition.setValue(globalCoordinatesFromMeshBCoordinates
-																* penetrationPointA);
-				penetrationPoints.second.globalPosition.setValue(globalCoordinatesFromMeshBCoordinates
-																 * penetrationPointB);
-
-				pair->addContact(std::abs(depth), globalCoordinatesFromMeshBCoordinates.linear() * normal,
-								 penetrationPoints);
->>>>>>> 32f1462d
 			}
 		}
 	}
