// This file is a part of the OpenSurgSim project.
// Copyright 2013, SimQuest Solutions Inc.
//
// Licensed under the Apache License, Version 2.0 (the "License");
// you may not use this file except in compliance with the License.
// You may obtain a copy of the License at
//
//     http://www.apache.org/licenses/LICENSE-2.0
//
// Unless required by applicable law or agreed to in writing, software
// distributed under the License is distributed on an "AS IS" BASIS,
// WITHOUT WARRANTIES OR CONDITIONS OF ANY KIND, either express or implied.
// See the License for the specific language governing permissions and
// limitations under the License.

#include <SurgSim/Collision/BoxPlaneDcdContact.h>

#include <SurgSim/Collision/CollisionPair.h>
#include <SurgSim/Math/Geometry.h>
#include <SurgSim/Math/BoxShape.h>
#include <SurgSim/Math/PlaneShape.h>
#include <SurgSim/Math/RigidTransform.h>

using SurgSim::Math::BoxShape;
using SurgSim::Math::PlaneShape;

namespace SurgSim
{
namespace Collision
{

BoxPlaneDcdContact::BoxPlaneDcdContact()
{
}

std::pair<int,int> BoxPlaneDcdContact::getShapeTypes()
{
	return std::pair<int,int>(SurgSim::Math::SHAPE_TYPE_BOX, SurgSim::Math::SHAPE_TYPE_PLANE);
}

void BoxPlaneDcdContact::doCalculateContact(std::shared_ptr<CollisionPair> pair)
{
	using SurgSim::Math::Geometry::DistanceEpsilon;

	std::shared_ptr<CollisionRepresentation> representationBox;
	std::shared_ptr<CollisionRepresentation> representationPlane;

	representationBox = pair->getFirst();
	representationPlane = pair->getSecond();

	std::shared_ptr<BoxShape> box = std::static_pointer_cast<BoxShape>(representationBox->getShape());
	std::shared_ptr<PlaneShape> plane = std::static_pointer_cast<PlaneShape>(representationPlane->getShape());

	// Transform the plane normal to box co-ordinate system.
	SurgSim::Math::RigidTransform3d planeLocalToBoxLocal = representationBox->getPose().inverse() *
														   representationPlane->getPose();
	SurgSim::Math::Vector3d planeNormal = planeLocalToBoxLocal.linear() * plane->getNormal();
	SurgSim::Math::Vector3d planeNormalScaled = plane->getNormal() * -plane->getD();
	SurgSim::Math::Vector3d planePoint = planeLocalToBoxLocal * planeNormalScaled;
	double planeD = -planeNormal.dot(planePoint);

	// Loop through the box vertices (boxVertex) and check it it is below plane.
	double d = 0.0;
	SurgSim::Math::Vector3d boxVertex;
	SurgSim::Math::Vector3d normal;
	SurgSim::Math::Vector3d boxVertexGlobal;
<<<<<<< HEAD
    for (int i = 0; i < 8; ++i)
    {
        boxVertex = box->getVertex(i);
        d = planeNormal.dot(boxVertex) + planeD;
=======
	for (int i = 0; i < 8; ++i)
	{
		boxVertex = box->getLocalVertex(i);
		d = planeNormal.dot(boxVertex) + planeD;
>>>>>>> 97de548d
		if (d < DistanceEpsilon)
		{
			// Add a contact.
			normal = representationPlane->getPose().linear() * plane->getNormal();
			std::pair<Location,Location> penetrationPoints;
			boxVertexGlobal = representationBox->getPose() * boxVertex;
			penetrationPoints.first.globalPosition.setValue(boxVertexGlobal);
			penetrationPoints.second.globalPosition.setValue(boxVertexGlobal - normal * d);

			pair->addContact(d, normal, penetrationPoints);
		}
	}
}

}; // namespace Collision
}; // namespace SurgSim<|MERGE_RESOLUTION|>--- conflicted
+++ resolved
@@ -64,17 +64,10 @@
 	SurgSim::Math::Vector3d boxVertex;
 	SurgSim::Math::Vector3d normal;
 	SurgSim::Math::Vector3d boxVertexGlobal;
-<<<<<<< HEAD
-    for (int i = 0; i < 8; ++i)
-    {
-        boxVertex = box->getVertex(i);
-        d = planeNormal.dot(boxVertex) + planeD;
-=======
 	for (int i = 0; i < 8; ++i)
 	{
-		boxVertex = box->getLocalVertex(i);
+		boxVertex = box->getVertex(i);
 		d = planeNormal.dot(boxVertex) + planeD;
->>>>>>> 97de548d
 		if (d < DistanceEpsilon)
 		{
 			// Add a contact.
