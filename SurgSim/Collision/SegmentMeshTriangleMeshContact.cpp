// This file is a part of the OpenSurgSim project.
// Copyright 2013, SimQuest Solutions Inc.
//
// Licensed under the Apache License, Version 2.0 (the "License");
// you may not use this file except in compliance with the License.
// You may obtain a copy of the License at
//
//     http://www.apache.org/licenses/LICENSE-2.0
//
// Unless required by applicable law or agreed to in writing, software
// distributed under the License is distributed on an "AS IS" BASIS,
// WITHOUT WARRANTIES OR CONDITIONS OF ANY KIND, either express or implied.
// See the License for the specific language governing permissions and
// limitations under the License.

#include "SurgSim/Collision/SegmentMeshTriangleMeshContact.h"

#include "SurgSim/Collision/CollisionPair.h"
#include "SurgSim/Collision/Representation.h"
#include "SurgSim/DataStructures/AabbTree.h"
#include "SurgSim/DataStructures/AabbTreeNode.h"
#include "SurgSim/DataStructures/IndexedLocalCoordinate.h"
#include "SurgSim/DataStructures/TriangleMesh.h"
#include "SurgSim/Math/Geometry.h"
#include "SurgSim/Math/MeshShape.h"
#include "SurgSim/Math/RigidTransform.h"
#include "SurgSim/Math/SegmentMeshShape.h"

using SurgSim::DataStructures::Location;
using SurgSim::DataStructures::TriangleMesh;
using SurgSim::Math::MeshShape;
using SurgSim::Math::RigidTransform3d;
using SurgSim::Math::SegmentMeshShape;
using SurgSim::Math::Vector3d;


namespace SegmentMeshTriangleMesh
{
bool isThisContactADuplicate(
	const std::shared_ptr<SurgSim::Collision::Contact>& newContact,
	const std::list<std::shared_ptr<SurgSim::Collision::Contact>>& contacts)
{
	for (const auto& contact : contacts)
	{
		if (*newContact == *contact)
		{
			return true;
		}
	}

	return false;
}

}
namespace SurgSim
{
namespace Collision
{

std::pair<int, int> SegmentMeshTriangleMeshContact::getShapeTypes()
{
	return std::pair<int, int>(SurgSim::Math::SHAPE_TYPE_SEGMENTMESH, SurgSim::Math::SHAPE_TYPE_MESH);
}

std::list<std::shared_ptr<Contact>> SegmentMeshTriangleMeshContact::calculateDcdContact(
									 const Math::SegmentMeshShape& segmentMeshShape,
									 const Math::RigidTransform3d& segmentMeshPose,
									 const Math::MeshShape& triangleMeshShape,
									 const Math::RigidTransform3d& triangleMeshPose) const
{
	std::list<std::shared_ptr<Contact>> contacts;

	std::list<SurgSim::DataStructures::AabbTree::TreeNodePairType> intersectionList
		= segmentMeshShape.getAabbTree()->spatialJoin(*triangleMeshShape.getAabbTree());

	double radius = segmentMeshShape.getRadius();
	double depth = 0.0;
	Vector3d normal;
	Vector3d penetrationPointCapsule, penetrationPointTriangle, penetrationPointCapsuleAxis;

	for (const auto& intersection : intersectionList)
	{
		std::shared_ptr<SurgSim::DataStructures::AabbTreeNode> nodeSegment = intersection.first;
		std::shared_ptr<SurgSim::DataStructures::AabbTreeNode> nodeTriangle = intersection.second;

		std::list<size_t> edgeList;
		std::list<size_t> triangleList;

		nodeSegment->getIntersections(nodeTriangle->getAabb(), &edgeList);
		nodeTriangle->getIntersections(nodeSegment->getAabb(), &triangleList);

		for (auto i = triangleList.begin(); i != triangleList.end(); ++i)
		{
			const Vector3d& normalTriangle = triangleMeshShape.getNormal(*i);
			if (normalTriangle.isZero())
			{
				continue;
			}

			const auto& verticesTriangle = triangleMeshShape.getTrianglePositions(*i);

			for (auto j = edgeList.begin(); j != edgeList.end(); ++j)
			{
				const auto& verticesSegment = segmentMeshShape.getEdgePositions(*j);

				// Check if the triangle and capsule intersect.
				if (SurgSim::Math::calculateContactTriangleCapsule(
						verticesTriangle[0], verticesTriangle[1], verticesTriangle[2], normalTriangle,
						verticesSegment[0], verticesSegment[1], radius,
						&depth, &penetrationPointTriangle, &penetrationPointCapsule, &normal,
						&penetrationPointCapsuleAxis))
				{
					// Create the contact.
					std::pair<Location, Location> penetrationPoints;
					SurgSim::Math::Vector2d barycentricCoordinate2;
					SurgSim::Math::barycentricCoordinates(penetrationPointCapsuleAxis,
														  verticesSegment[0],
														  verticesSegment[1],
														  &barycentricCoordinate2);
					penetrationPoints.first.elementMeshLocalCoordinate.setValue(
						SurgSim::DataStructures::IndexedLocalCoordinate(*j, barycentricCoordinate2));
					penetrationPoints.first.rigidLocalPosition.setValue(
						segmentMeshPose.inverse() * penetrationPointCapsuleAxis);

					Vector3d barycentricCoordinate;
					SurgSim::Math::barycentricCoordinates(penetrationPointTriangle,
														  verticesTriangle[0],
														  verticesTriangle[1],
														  verticesTriangle[2],
														  normalTriangle,
														  &barycentricCoordinate);

					penetrationPoints.second.triangleMeshLocalCoordinate.setValue(
						SurgSim::DataStructures::IndexedLocalCoordinate(*i, barycentricCoordinate));
					penetrationPoints.second.rigidLocalPosition.setValue(
						triangleMeshPose.inverse() * penetrationPointTriangle);

					// Create the contact.
					contacts.push_back(std::make_shared<Contact>(COLLISION_DETECTION_TYPE_DISCRETE,
									   std::abs(depth) +
									   (penetrationPointCapsule - penetrationPointCapsuleAxis).dot(normal),
									   1.0, Vector3d::Zero(), -normal, penetrationPoints));
				}
			}
		}
	}

	return contacts;
}

<<<<<<< HEAD
namespace SegmentMeshTriangleMesh
{
bool isThisContactADuplicate(
	const std::shared_ptr<Contact>& newContact,
	const std::list<std::shared_ptr<Contact>>& contacts)
{
	for (const auto& contact : contacts)
	{
		if (*newContact == *contact)
		{
			return true;
		}
	}

	return false;
}
} // namespace SegmentMeshTriangleMeshContact

std::list<std::shared_ptr<Contact>> SegmentMeshTriangleMeshContact::calculateCcdContact(
	const Math::SegmentMeshShape& shape1AtTime0, const Math::RigidTransform3d& pose1AtTime0,
	const Math::SegmentMeshShape& shape1AtTime1, const Math::RigidTransform3d& pose1AtTime1,
	const Math::MeshShape& shape2AtTime0, const Math::RigidTransform3d& pose2AtTime0,
	const Math::MeshShape& shape2AtTime1, const Math::RigidTransform3d& pose2AtTime1) const
=======
std::list<std::shared_ptr<Contact>> SegmentMeshTriangleMeshContact::calculateCcdContact(
									 const Math::SegmentMeshShape& shape1AtTime0, const Math::RigidTransform3d& pose1AtTime0,
									 const Math::SegmentMeshShape& shape1AtTime1, const Math::RigidTransform3d& pose1AtTime1,
									 const Math::MeshShape& shape2AtTime0, const Math::RigidTransform3d& pose2AtTime0,
									 const Math::MeshShape& shape2AtTime1, const Math::RigidTransform3d& pose2AtTime1) const
>>>>>>> 6f73fe38
{
	using SegmentMeshTriangleMesh::isThisContactADuplicate;
	using Math::calculateCcdContactSegmentSegment;
	using Math::calculateCcdContactPointTriangle;

	std::list<std::shared_ptr<Contact>> contacts;

<<<<<<< HEAD
	// A SegmentMeshShape can only come from a DeformableRepresentation, therefore it is in global space (no pose)
	SURGSIM_ASSERT(pose1AtTime0.isApprox(Math::RigidTransform3d::Identity()));
	SURGSIM_ASSERT(pose1AtTime1.isApprox(Math::RigidTransform3d::Identity()));
=======
	// This code is not tested for SegmentMeshes on Rigids, warn the user !
	SURGSIM_LOG_ONCE_IF(! pose1AtTime0.isApprox(Math::RigidTransform3d::Identity()) &&
						! pose1AtTime1.isApprox(Math::RigidTransform3d::Identity()),
						SurgSim::Framework::Logger::getLogger("Collision"), SEVERE)
			<< "It looks like you're using the SegmentMesh with a rigid object under CCD, the "
			<< "SegmentMeshTriangleMeshContact is not tested for this case.";

>>>>>>> 6f73fe38

	SURGSIM_ASSERT(shape1AtTime0.getNumEdges() > 0);
	SURGSIM_ASSERT(shape1AtTime0.getNumEdges() == shape1AtTime1.getNumEdges());
	SURGSIM_ASSERT(shape2AtTime0.getNumTriangles() > 0);
	SURGSIM_ASSERT(shape2AtTime0.getNumTriangles() == shape2AtTime1.getNumTriangles());

	for (size_t edgeId = 0; edgeId < shape1AtTime0.getNumEdges(); edgeId++)
	{
		auto edgeT0 = shape1AtTime0.getEdge(edgeId);
		auto edgeT1 = shape1AtTime1.getEdge(edgeId);

		SURGSIM_ASSERT(edgeT0.verticesId == edgeT1.verticesId) << "Edges are different:\n" <<
<<<<<<< HEAD
			"(" << edgeT0.verticesId[0] << "," << edgeT0.verticesId[1] << ")\n" <<
			"(" << edgeT1.verticesId[0] << "," << edgeT1.verticesId[1] << ")\n" <<
			"edgeT0.valid = " << edgeT0.isValid << "\nedgeT1.valid = " << edgeT1.isValid;

		std::pair<Math::Vector3d, Math::Vector3d> sv0 = std::make_pair(
			shape1AtTime0.getVertexPosition(edgeT0.verticesId[0]),
			shape1AtTime1.getVertexPosition(edgeT1.verticesId[0]));
		std::pair<Math::Vector3d, Math::Vector3d> sv1 = std::make_pair(
			shape1AtTime0.getVertexPosition(edgeT0.verticesId[1]),
			shape1AtTime1.getVertexPosition(edgeT1.verticesId[1]));
=======
				"(" << edgeT0.verticesId[0] << "," << edgeT0.verticesId[1] << ")\n" <<
				"(" << edgeT1.verticesId[0] << "," << edgeT1.verticesId[1] << ")\n" <<
				"edgeT0.valid = " << edgeT0.isValid << "\nedgeT1.valid = " << edgeT1.isValid;

		std::pair<Math::Vector3d, Math::Vector3d> sv0 = std::make_pair(
					shape1AtTime0.getVertexPosition(edgeT0.verticesId[0]),
					shape1AtTime1.getVertexPosition(edgeT1.verticesId[0]));
		std::pair<Math::Vector3d, Math::Vector3d> sv1 = std::make_pair(
					shape1AtTime0.getVertexPosition(edgeT0.verticesId[1]),
					shape1AtTime1.getVertexPosition(edgeT1.verticesId[1]));
>>>>>>> 6f73fe38
		Math::Aabbd segmentAabb;
		segmentAabb.extend(sv0.first);
		segmentAabb.extend(sv0.second);
		segmentAabb.extend(sv1.first);
		segmentAabb.extend(sv1.second);

		for (size_t triangleId = 0; triangleId < shape2AtTime0.getNumTriangles(); triangleId++)
		{
			auto triangleT0 = shape2AtTime0.getTriangle(triangleId);
			auto triangleT1 = shape2AtTime1.getTriangle(triangleId);

			SURGSIM_ASSERT(triangleT0.verticesId == triangleT1.verticesId) << "Triangles are different:\n" <<
<<<<<<< HEAD
				"(" << triangleT0.verticesId[0] << "," << triangleT0.verticesId[1] << "," <<
				triangleT0.verticesId[2] << ")\n" <<
				"(" << triangleT1.verticesId[0] << "," << triangleT1.verticesId[1] << "," <<
				triangleT1.verticesId[2] << ")\n" <<
				"triangleT0.valid = " << triangleT0.isValid << "\ntriangleT1.valid = " << triangleT1.isValid;

			std::pair<Math::Vector3d, Math::Vector3d> tv0 = std::make_pair(
				shape2AtTime0.getVertexPosition(triangleT0.verticesId[0]),
				shape2AtTime1.getVertexPosition(triangleT1.verticesId[0]));
			std::pair<Math::Vector3d, Math::Vector3d> tv1 = std::make_pair(
				shape2AtTime0.getVertexPosition(triangleT0.verticesId[1]),
				shape2AtTime1.getVertexPosition(triangleT1.verticesId[1]));
			std::pair<Math::Vector3d, Math::Vector3d> tv2 = std::make_pair(
				shape2AtTime0.getVertexPosition(triangleT0.verticesId[2]),
				shape2AtTime1.getVertexPosition(triangleT1.verticesId[2]));
=======
					"(" << triangleT0.verticesId[0] << "," << triangleT0.verticesId[1] << "," <<
					triangleT0.verticesId[2] << ")\n" <<
					"(" << triangleT1.verticesId[0] << "," << triangleT1.verticesId[1] << "," <<
					triangleT1.verticesId[2] << ")\n" <<
					"triangleT0.valid = " << triangleT0.isValid << "\ntriangleT1.valid = " << triangleT1.isValid;

			std::pair<Math::Vector3d, Math::Vector3d> tv0 = std::make_pair(
						shape2AtTime0.getVertexPosition(triangleT0.verticesId[0]),
						shape2AtTime1.getVertexPosition(triangleT1.verticesId[0]));
			std::pair<Math::Vector3d, Math::Vector3d> tv1 = std::make_pair(
						shape2AtTime0.getVertexPosition(triangleT0.verticesId[1]),
						shape2AtTime1.getVertexPosition(triangleT1.verticesId[1]));
			std::pair<Math::Vector3d, Math::Vector3d> tv2 = std::make_pair(
						shape2AtTime0.getVertexPosition(triangleT0.verticesId[2]),
						shape2AtTime1.getVertexPosition(triangleT1.verticesId[2]));
>>>>>>> 6f73fe38

			Math::Aabbd triangleAabb;
			triangleAabb.extend(tv0.first);
			triangleAabb.extend(tv0.second);
			triangleAabb.extend(tv1.first);
			triangleAabb.extend(tv1.second);
			triangleAabb.extend(tv2.first);
			triangleAabb.extend(tv2.second);

			if (!SurgSim::Math::doAabbIntersect(segmentAabb, triangleAabb))
			{
				continue;
			}

			double earliestTimeOfImpact = std::numeric_limits<double>::max();
			double segmentAlpha = -1.0;  //!< Barycentric coordinates of P in the segment sv0sv1
<<<<<<< HEAD
										  //!< P = sv0 + segmentAlpha.sv0sv1
=======
			//!< P = sv0 + segmentAlpha.sv0sv1
>>>>>>> 6f73fe38
			double triangleAlpha = -1.0;  //!< Barycentric coordinates of P in triangle tv0tv1tv2
			double triangleBeta = -1.0;   //!< P = tv0 + triangleAlpha.tv0tv1 + triangleBeta.tv0tv2

			// Check collision at time t = 0
			Math::Vector3d pt;
			Math::Vector3d tn = ((tv1.first - tv0.first).cross(tv2.first - tv0.first));
			if (tn.norm() < Math::Geometry::DistanceEpsilon)
			{
				SURGSIM_LOG_WARNING(Framework::Logger::getLogger("SegmentMeshTriangleMeshContact")) <<
<<<<<<< HEAD
					"The triangle mesh contains a degenerate triangle (null normal)";
			}
			tn.normalize();
			if (Math::doesCollideSegmentTriangle<Math::Vector3d::Scalar, Math::Vector3d::Options>(
				sv0.first, sv1.first,
				tv0.first, tv1.first, tv2.first,
				tn,
				&pt))
=======
						"The triangle mesh contains a degenerate triangle (null normal)";
			}
			tn.normalize();
			if (Math::doesCollideSegmentTriangle<Math::Vector3d::Scalar, Math::Vector3d::Options>(
					sv0.first, sv1.first,
					tv0.first, tv1.first, tv2.first,
					tn,
					&pt))
>>>>>>> 6f73fe38
			{
				Math::Vector2d baryCoordSegment;
				Math::Vector3d baryCoordTriangle;
				if (!Math::barycentricCoordinates(pt, sv0.first, sv1.first, &baryCoordSegment))
				{
					SURGSIM_LOG_WARNING(Framework::Logger::getLogger("SegmentMeshTriangleMeshContact")) <<
<<<<<<< HEAD
						"[t=0] Could not deduce the barycentric coordinate of (" << pt.transpose() <<
						") in the segment (" << sv0.first.transpose() << ")  (" << sv1.first.transpose() << ")";
=======
							"[t=0] Could not deduce the barycentric coordinate of (" << pt.transpose() <<
							") in the segment (" << sv0.first.transpose() << ")  (" << sv1.first.transpose() << ")";
>>>>>>> 6f73fe38
				}
				if (!Math::barycentricCoordinates(pt, tv0.first, tv1.first, tv2.first, &baryCoordTriangle))
				{
					SURGSIM_LOG_WARNING(Framework::Logger::getLogger("SegmentMeshTriangleMeshContact")) <<
<<<<<<< HEAD
						"[t=0] Could not deduce the barycentric coordinate of (" << pt.transpose() <<
						") in the triangle (" << tv0.first.transpose() << ")  (" << tv1.first.transpose() <<
						") (" << tv2.first.transpose() << ")";
=======
							"[t=0] Could not deduce the barycentric coordinate of (" << pt.transpose() <<
							") in the triangle (" << tv0.first.transpose() << ")  (" << tv1.first.transpose() <<
							") (" << tv2.first.transpose() << ")";
>>>>>>> 6f73fe38
				}
				earliestTimeOfImpact = 0.0;
				segmentAlpha = baryCoordSegment[1];
				triangleAlpha = baryCoordTriangle[1];
				triangleBeta = baryCoordTriangle[2];
			}
			else
			{
				// No collision at time t = 0, let's look for collision in the interval ]0..1]

				// Calculate Segment/Segment ccd
				double timeOfImpact;
				double sFactor, tFactor;
				if (calculateCcdContactSegmentSegment(sv0, sv1, tv0, tv1, &timeOfImpact, &sFactor, &tFactor))
				{
					if (timeOfImpact < earliestTimeOfImpact)
					{
						earliestTimeOfImpact = timeOfImpact;
						segmentAlpha = sFactor;
						triangleAlpha = tFactor;
						triangleBeta = 0.0;
					}
				}

				if (calculateCcdContactSegmentSegment(sv0, sv1, tv1, tv2, &timeOfImpact, &sFactor, &tFactor))
				{
					if (timeOfImpact < earliestTimeOfImpact)
					{
						earliestTimeOfImpact = timeOfImpact;
						segmentAlpha = sFactor;
						triangleAlpha = 1.0 - tFactor; // P = P0 + P0P1.(1 - tFactor) + P0P2.tFactor
						triangleBeta = tFactor;
					}
				}

				if (calculateCcdContactSegmentSegment(sv0, sv1, tv2, tv0, &timeOfImpact, &sFactor, &tFactor))
				{
					if (timeOfImpact < earliestTimeOfImpact)
					{
						earliestTimeOfImpact = timeOfImpact;
						segmentAlpha = sFactor;
						triangleAlpha = 0.0; // P = P0 + P0P2.(1 - tFactor)
						triangleBeta = 1.0 - tFactor;
					}
				}

				// Calculate Point/Triangle ccd
				double u, v;
				if (calculateCcdContactPointTriangle(sv0, tv0, tv1, tv2, &timeOfImpact, &u, &v))
				{
					if (timeOfImpact < earliestTimeOfImpact)
					{
						earliestTimeOfImpact = timeOfImpact;
						segmentAlpha = 0.0;
						triangleAlpha = u;
						triangleBeta = v;
					}
				}

				if (calculateCcdContactPointTriangle(sv1, tv0, tv1, tv2, &timeOfImpact, &u, &v))
				{
					if (timeOfImpact < earliestTimeOfImpact)
					{
						earliestTimeOfImpact = timeOfImpact;
						segmentAlpha = 1.0;
						triangleAlpha = u;
						triangleBeta = v;
					}
				}
			}

			// False positive from the AABB, no collision found
			if (earliestTimeOfImpact == std::numeric_limits<double>::max())
			{
				continue;
			}

			SURGSIM_ASSERT(segmentAlpha >= 0.0 && segmentAlpha <= 1.0) <<
<<<<<<< HEAD
				"earliestTimeOfImpact = " << earliestTimeOfImpact <<
				"; segmentAlpha = " << segmentAlpha;
			SURGSIM_ASSERT(triangleAlpha >= 0.0 && triangleBeta >= 0.0 && triangleAlpha + triangleBeta <= 1.0) <<
				"earliestTimeOfImpact = " << earliestTimeOfImpact <<
				"; triangleAlpha = " << triangleAlpha <<
				"; triangleBeta = " << triangleBeta <<
				"; triangleAlpha + triangleBeta = " << triangleAlpha + triangleBeta;

			//// Look for the contact information at t=0 (with interpenetration, contact normal,...)
			//std::cout << "Seg[" << edgeId << "]/Tri[" << triangleId << "]" << " penetration depth ";
			//{
			//	Math::Vector3d S = Math::interpolate(sv0.first, sv1.first, segmentAlpha);
			//	Math::Vector3d T0T1 = tv1.first - tv0.first;
			//	Math::Vector3d T0T2 = tv2.first - tv0.first;
			//	Math::Vector3d T = tv0.first + triangleAlpha * T0T1 + triangleBeta * T0T2;
			//	Math::Vector3d Tn = T0T1.cross(T0T2).normalized();
			//	double penetrationAtT0 = (S - T).dot(Tn);
			//	std::cout << "[t=0; " << penetrationAtT0 << "]";
			//}

			//{
			//	Math::Vector3d S = Math::interpolate(
			//		Math::interpolate(sv0.first, sv0.second, earliestTimeOfImpact),
			//		Math::interpolate(sv1.first, sv1.second, earliestTimeOfImpact), segmentAlpha);

			//	auto T0 = Math::interpolate(tv0.first, tv0.second, earliestTimeOfImpact);
			//	auto T1 = Math::interpolate(tv1.first, tv1.second, earliestTimeOfImpact);
			//	auto T2 = Math::interpolate(tv2.first, tv2.second, earliestTimeOfImpact);
			//	Math::Vector3d T0T1 = T1 - T0;
			//	Math::Vector3d T0T2 = T2 - T0;
			//	Math::Vector3d T = T0 + triangleAlpha * T0T1 + triangleBeta * T0T2;
			//	Math::Vector3d Tn = T0T1.cross(T0T2).normalized();
			//	double penetrationAtTimeOfImpact = (S - T).dot(Tn);
			//	std::cout << "[t=" << earliestTimeOfImpact << "; " << penetrationAtTimeOfImpact << "]";
			//}

			// At this point, we found a valid collision.
			// Let's build a contact with violation, normal and contact point information at t = 1
=======
					"earliestTimeOfImpact = " << earliestTimeOfImpact <<
					"; segmentAlpha = " << segmentAlpha;
			SURGSIM_ASSERT(triangleAlpha >= 0.0 && triangleBeta >= 0.0 && triangleAlpha + triangleBeta <= 1.0) <<
					"earliestTimeOfImpact = " << earliestTimeOfImpact <<
					"; triangleAlpha = " << triangleAlpha <<
					"; triangleBeta = " << triangleBeta <<
					"; triangleAlpha + triangleBeta = " << triangleAlpha + triangleBeta;


>>>>>>> 6f73fe38
			Math::Vector3d T, Tn;
			double penentrationDepthAtT1;
			{
				Math::Vector3d S = Math::interpolate(sv0.second, sv1.second, segmentAlpha);
				Math::Vector3d T0T1 = tv1.second - tv0.second;
				Math::Vector3d T0T2 = tv2.second - tv0.second;
				T = tv0.second + triangleAlpha * T0T1 + triangleBeta * T0T2;
				Tn = T0T1.cross(T0T2).normalized();
				penentrationDepthAtT1 = (S - T).dot(Tn);
			}

			Math::Vector segmentBaryCoord(2);
			segmentBaryCoord << 1.0 - segmentAlpha, segmentAlpha;
			DataStructures::IndexedLocalCoordinate localCoordinateSegment(edgeId, segmentBaryCoord);
			DataStructures::Location locationSegment(localCoordinateSegment, Location::ELEMENT);

			Math::Vector triangleBaryCoord(3);
			triangleBaryCoord << 1.0 - triangleAlpha - triangleBeta, triangleAlpha, triangleBeta;
			DataStructures::IndexedLocalCoordinate localCoordinateTriangle(triangleId, triangleBaryCoord);
			// The location related to the TriangleMesh can carry a TRIANGLE information
			// e.g. part of a Mass-Spring with deformable triangulation for collision
			DataStructures::Location locationTriangle(localCoordinateTriangle, Location::TRIANGLE);
			// The location related to the TriangleMesh can carry an ELEMENT information
			// e.g. part of an Fem2D for example
			locationTriangle.elementMeshLocalCoordinate = locationTriangle.triangleMeshLocalCoordinate;
			// The location related to the TriangleMesh can carry a RIGID LOCAL POSITION information
			// e.g. part of a rigid body
			locationTriangle.rigidLocalPosition = pose2AtTime1.inverse() * T;

			auto contact = std::make_shared<Contact>(
<<<<<<< HEAD
				COLLISION_DETECTION_TYPE_CONTINUOUS,
				penentrationDepthAtT1,
				earliestTimeOfImpact,
				T,
				Tn,
				std::make_pair(locationSegment, locationTriangle));

			if (!isThisContactADuplicate(contact, contacts))
			{
				contacts.push_back(contact);
=======
							   COLLISION_DETECTION_TYPE_CONTINUOUS,
							   penentrationDepthAtT1,
							   earliestTimeOfImpact,
							   T,
							   Tn,
							   std::make_pair(locationSegment, locationTriangle));

			if (!isThisContactADuplicate(contact, contacts))
			{
				contacts.push_back(std::move(contact));
>>>>>>> 6f73fe38
			}
		}
	}

	return contacts;
}

}; // namespace Collision
}; // namespace SurgSim<|MERGE_RESOLUTION|>--- conflicted
+++ resolved
@@ -148,37 +148,11 @@
 	return contacts;
 }
 
-<<<<<<< HEAD
-namespace SegmentMeshTriangleMesh
-{
-bool isThisContactADuplicate(
-	const std::shared_ptr<Contact>& newContact,
-	const std::list<std::shared_ptr<Contact>>& contacts)
-{
-	for (const auto& contact : contacts)
-	{
-		if (*newContact == *contact)
-		{
-			return true;
-		}
-	}
-
-	return false;
-}
-} // namespace SegmentMeshTriangleMeshContact
-
-std::list<std::shared_ptr<Contact>> SegmentMeshTriangleMeshContact::calculateCcdContact(
-	const Math::SegmentMeshShape& shape1AtTime0, const Math::RigidTransform3d& pose1AtTime0,
-	const Math::SegmentMeshShape& shape1AtTime1, const Math::RigidTransform3d& pose1AtTime1,
-	const Math::MeshShape& shape2AtTime0, const Math::RigidTransform3d& pose2AtTime0,
-	const Math::MeshShape& shape2AtTime1, const Math::RigidTransform3d& pose2AtTime1) const
-=======
 std::list<std::shared_ptr<Contact>> SegmentMeshTriangleMeshContact::calculateCcdContact(
 									 const Math::SegmentMeshShape& shape1AtTime0, const Math::RigidTransform3d& pose1AtTime0,
 									 const Math::SegmentMeshShape& shape1AtTime1, const Math::RigidTransform3d& pose1AtTime1,
 									 const Math::MeshShape& shape2AtTime0, const Math::RigidTransform3d& pose2AtTime0,
 									 const Math::MeshShape& shape2AtTime1, const Math::RigidTransform3d& pose2AtTime1) const
->>>>>>> 6f73fe38
 {
 	using SegmentMeshTriangleMesh::isThisContactADuplicate;
 	using Math::calculateCcdContactSegmentSegment;
@@ -186,11 +160,6 @@
 
 	std::list<std::shared_ptr<Contact>> contacts;
 
-<<<<<<< HEAD
-	// A SegmentMeshShape can only come from a DeformableRepresentation, therefore it is in global space (no pose)
-	SURGSIM_ASSERT(pose1AtTime0.isApprox(Math::RigidTransform3d::Identity()));
-	SURGSIM_ASSERT(pose1AtTime1.isApprox(Math::RigidTransform3d::Identity()));
-=======
 	// This code is not tested for SegmentMeshes on Rigids, warn the user !
 	SURGSIM_LOG_ONCE_IF(! pose1AtTime0.isApprox(Math::RigidTransform3d::Identity()) &&
 						! pose1AtTime1.isApprox(Math::RigidTransform3d::Identity()),
@@ -198,7 +167,6 @@
 			<< "It looks like you're using the SegmentMesh with a rigid object under CCD, the "
 			<< "SegmentMeshTriangleMeshContact is not tested for this case.";
 
->>>>>>> 6f73fe38
 
 	SURGSIM_ASSERT(shape1AtTime0.getNumEdges() > 0);
 	SURGSIM_ASSERT(shape1AtTime0.getNumEdges() == shape1AtTime1.getNumEdges());
@@ -211,18 +179,6 @@
 		auto edgeT1 = shape1AtTime1.getEdge(edgeId);
 
 		SURGSIM_ASSERT(edgeT0.verticesId == edgeT1.verticesId) << "Edges are different:\n" <<
-<<<<<<< HEAD
-			"(" << edgeT0.verticesId[0] << "," << edgeT0.verticesId[1] << ")\n" <<
-			"(" << edgeT1.verticesId[0] << "," << edgeT1.verticesId[1] << ")\n" <<
-			"edgeT0.valid = " << edgeT0.isValid << "\nedgeT1.valid = " << edgeT1.isValid;
-
-		std::pair<Math::Vector3d, Math::Vector3d> sv0 = std::make_pair(
-			shape1AtTime0.getVertexPosition(edgeT0.verticesId[0]),
-			shape1AtTime1.getVertexPosition(edgeT1.verticesId[0]));
-		std::pair<Math::Vector3d, Math::Vector3d> sv1 = std::make_pair(
-			shape1AtTime0.getVertexPosition(edgeT0.verticesId[1]),
-			shape1AtTime1.getVertexPosition(edgeT1.verticesId[1]));
-=======
 				"(" << edgeT0.verticesId[0] << "," << edgeT0.verticesId[1] << ")\n" <<
 				"(" << edgeT1.verticesId[0] << "," << edgeT1.verticesId[1] << ")\n" <<
 				"edgeT0.valid = " << edgeT0.isValid << "\nedgeT1.valid = " << edgeT1.isValid;
@@ -233,7 +189,6 @@
 		std::pair<Math::Vector3d, Math::Vector3d> sv1 = std::make_pair(
 					shape1AtTime0.getVertexPosition(edgeT0.verticesId[1]),
 					shape1AtTime1.getVertexPosition(edgeT1.verticesId[1]));
->>>>>>> 6f73fe38
 		Math::Aabbd segmentAabb;
 		segmentAabb.extend(sv0.first);
 		segmentAabb.extend(sv0.second);
@@ -246,23 +201,6 @@
 			auto triangleT1 = shape2AtTime1.getTriangle(triangleId);
 
 			SURGSIM_ASSERT(triangleT0.verticesId == triangleT1.verticesId) << "Triangles are different:\n" <<
-<<<<<<< HEAD
-				"(" << triangleT0.verticesId[0] << "," << triangleT0.verticesId[1] << "," <<
-				triangleT0.verticesId[2] << ")\n" <<
-				"(" << triangleT1.verticesId[0] << "," << triangleT1.verticesId[1] << "," <<
-				triangleT1.verticesId[2] << ")\n" <<
-				"triangleT0.valid = " << triangleT0.isValid << "\ntriangleT1.valid = " << triangleT1.isValid;
-
-			std::pair<Math::Vector3d, Math::Vector3d> tv0 = std::make_pair(
-				shape2AtTime0.getVertexPosition(triangleT0.verticesId[0]),
-				shape2AtTime1.getVertexPosition(triangleT1.verticesId[0]));
-			std::pair<Math::Vector3d, Math::Vector3d> tv1 = std::make_pair(
-				shape2AtTime0.getVertexPosition(triangleT0.verticesId[1]),
-				shape2AtTime1.getVertexPosition(triangleT1.verticesId[1]));
-			std::pair<Math::Vector3d, Math::Vector3d> tv2 = std::make_pair(
-				shape2AtTime0.getVertexPosition(triangleT0.verticesId[2]),
-				shape2AtTime1.getVertexPosition(triangleT1.verticesId[2]));
-=======
 					"(" << triangleT0.verticesId[0] << "," << triangleT0.verticesId[1] << "," <<
 					triangleT0.verticesId[2] << ")\n" <<
 					"(" << triangleT1.verticesId[0] << "," << triangleT1.verticesId[1] << "," <<
@@ -278,7 +216,6 @@
 			std::pair<Math::Vector3d, Math::Vector3d> tv2 = std::make_pair(
 						shape2AtTime0.getVertexPosition(triangleT0.verticesId[2]),
 						shape2AtTime1.getVertexPosition(triangleT1.verticesId[2]));
->>>>>>> 6f73fe38
 
 			Math::Aabbd triangleAabb;
 			triangleAabb.extend(tv0.first);
@@ -295,11 +232,7 @@
 
 			double earliestTimeOfImpact = std::numeric_limits<double>::max();
 			double segmentAlpha = -1.0;  //!< Barycentric coordinates of P in the segment sv0sv1
-<<<<<<< HEAD
-										  //!< P = sv0 + segmentAlpha.sv0sv1
-=======
 			//!< P = sv0 + segmentAlpha.sv0sv1
->>>>>>> 6f73fe38
 			double triangleAlpha = -1.0;  //!< Barycentric coordinates of P in triangle tv0tv1tv2
 			double triangleBeta = -1.0;   //!< P = tv0 + triangleAlpha.tv0tv1 + triangleBeta.tv0tv2
 
@@ -309,16 +242,6 @@
 			if (tn.norm() < Math::Geometry::DistanceEpsilon)
 			{
 				SURGSIM_LOG_WARNING(Framework::Logger::getLogger("SegmentMeshTriangleMeshContact")) <<
-<<<<<<< HEAD
-					"The triangle mesh contains a degenerate triangle (null normal)";
-			}
-			tn.normalize();
-			if (Math::doesCollideSegmentTriangle<Math::Vector3d::Scalar, Math::Vector3d::Options>(
-				sv0.first, sv1.first,
-				tv0.first, tv1.first, tv2.first,
-				tn,
-				&pt))
-=======
 						"The triangle mesh contains a degenerate triangle (null normal)";
 			}
 			tn.normalize();
@@ -327,33 +250,21 @@
 					tv0.first, tv1.first, tv2.first,
 					tn,
 					&pt))
->>>>>>> 6f73fe38
 			{
 				Math::Vector2d baryCoordSegment;
 				Math::Vector3d baryCoordTriangle;
 				if (!Math::barycentricCoordinates(pt, sv0.first, sv1.first, &baryCoordSegment))
 				{
 					SURGSIM_LOG_WARNING(Framework::Logger::getLogger("SegmentMeshTriangleMeshContact")) <<
-<<<<<<< HEAD
-						"[t=0] Could not deduce the barycentric coordinate of (" << pt.transpose() <<
-						") in the segment (" << sv0.first.transpose() << ")  (" << sv1.first.transpose() << ")";
-=======
 							"[t=0] Could not deduce the barycentric coordinate of (" << pt.transpose() <<
 							") in the segment (" << sv0.first.transpose() << ")  (" << sv1.first.transpose() << ")";
->>>>>>> 6f73fe38
 				}
 				if (!Math::barycentricCoordinates(pt, tv0.first, tv1.first, tv2.first, &baryCoordTriangle))
 				{
 					SURGSIM_LOG_WARNING(Framework::Logger::getLogger("SegmentMeshTriangleMeshContact")) <<
-<<<<<<< HEAD
-						"[t=0] Could not deduce the barycentric coordinate of (" << pt.transpose() <<
-						") in the triangle (" << tv0.first.transpose() << ")  (" << tv1.first.transpose() <<
-						") (" << tv2.first.transpose() << ")";
-=======
 							"[t=0] Could not deduce the barycentric coordinate of (" << pt.transpose() <<
 							") in the triangle (" << tv0.first.transpose() << ")  (" << tv1.first.transpose() <<
 							") (" << tv2.first.transpose() << ")";
->>>>>>> 6f73fe38
 				}
 				earliestTimeOfImpact = 0.0;
 				segmentAlpha = baryCoordSegment[1];
@@ -432,46 +343,6 @@
 			}
 
 			SURGSIM_ASSERT(segmentAlpha >= 0.0 && segmentAlpha <= 1.0) <<
-<<<<<<< HEAD
-				"earliestTimeOfImpact = " << earliestTimeOfImpact <<
-				"; segmentAlpha = " << segmentAlpha;
-			SURGSIM_ASSERT(triangleAlpha >= 0.0 && triangleBeta >= 0.0 && triangleAlpha + triangleBeta <= 1.0) <<
-				"earliestTimeOfImpact = " << earliestTimeOfImpact <<
-				"; triangleAlpha = " << triangleAlpha <<
-				"; triangleBeta = " << triangleBeta <<
-				"; triangleAlpha + triangleBeta = " << triangleAlpha + triangleBeta;
-
-			//// Look for the contact information at t=0 (with interpenetration, contact normal,...)
-			//std::cout << "Seg[" << edgeId << "]/Tri[" << triangleId << "]" << " penetration depth ";
-			//{
-			//	Math::Vector3d S = Math::interpolate(sv0.first, sv1.first, segmentAlpha);
-			//	Math::Vector3d T0T1 = tv1.first - tv0.first;
-			//	Math::Vector3d T0T2 = tv2.first - tv0.first;
-			//	Math::Vector3d T = tv0.first + triangleAlpha * T0T1 + triangleBeta * T0T2;
-			//	Math::Vector3d Tn = T0T1.cross(T0T2).normalized();
-			//	double penetrationAtT0 = (S - T).dot(Tn);
-			//	std::cout << "[t=0; " << penetrationAtT0 << "]";
-			//}
-
-			//{
-			//	Math::Vector3d S = Math::interpolate(
-			//		Math::interpolate(sv0.first, sv0.second, earliestTimeOfImpact),
-			//		Math::interpolate(sv1.first, sv1.second, earliestTimeOfImpact), segmentAlpha);
-
-			//	auto T0 = Math::interpolate(tv0.first, tv0.second, earliestTimeOfImpact);
-			//	auto T1 = Math::interpolate(tv1.first, tv1.second, earliestTimeOfImpact);
-			//	auto T2 = Math::interpolate(tv2.first, tv2.second, earliestTimeOfImpact);
-			//	Math::Vector3d T0T1 = T1 - T0;
-			//	Math::Vector3d T0T2 = T2 - T0;
-			//	Math::Vector3d T = T0 + triangleAlpha * T0T1 + triangleBeta * T0T2;
-			//	Math::Vector3d Tn = T0T1.cross(T0T2).normalized();
-			//	double penetrationAtTimeOfImpact = (S - T).dot(Tn);
-			//	std::cout << "[t=" << earliestTimeOfImpact << "; " << penetrationAtTimeOfImpact << "]";
-			//}
-
-			// At this point, we found a valid collision.
-			// Let's build a contact with violation, normal and contact point information at t = 1
-=======
 					"earliestTimeOfImpact = " << earliestTimeOfImpact <<
 					"; segmentAlpha = " << segmentAlpha;
 			SURGSIM_ASSERT(triangleAlpha >= 0.0 && triangleBeta >= 0.0 && triangleAlpha + triangleBeta <= 1.0) <<
@@ -481,7 +352,6 @@
 					"; triangleAlpha + triangleBeta = " << triangleAlpha + triangleBeta;
 
 
->>>>>>> 6f73fe38
 			Math::Vector3d T, Tn;
 			double penentrationDepthAtT1;
 			{
@@ -512,18 +382,6 @@
 			locationTriangle.rigidLocalPosition = pose2AtTime1.inverse() * T;
 
 			auto contact = std::make_shared<Contact>(
-<<<<<<< HEAD
-				COLLISION_DETECTION_TYPE_CONTINUOUS,
-				penentrationDepthAtT1,
-				earliestTimeOfImpact,
-				T,
-				Tn,
-				std::make_pair(locationSegment, locationTriangle));
-
-			if (!isThisContactADuplicate(contact, contacts))
-			{
-				contacts.push_back(contact);
-=======
 							   COLLISION_DETECTION_TYPE_CONTINUOUS,
 							   penentrationDepthAtT1,
 							   earliestTimeOfImpact,
@@ -534,7 +392,6 @@
 			if (!isThisContactADuplicate(contact, contacts))
 			{
 				contacts.push_back(std::move(contact));
->>>>>>> 6f73fe38
 			}
 		}
 	}
