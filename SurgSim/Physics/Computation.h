--- conflicted
+++ resolved
@@ -30,13 +30,9 @@
 public:
 
 	/// Constructor
-<<<<<<< HEAD
-	Computation();
 
 	/// Constructor
 	/// \param doCopyState Specify if the output state in Computation::Update() is a copy or not of the input state
-=======
->>>>>>> 6f4bbcdc
 	explicit Computation(bool doCopyState);
 
 	/// Destructor
