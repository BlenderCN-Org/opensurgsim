--- conflicted
+++ resolved
@@ -17,11 +17,7 @@
 set(SURGSIM_PHYSICS_SOURCES
 	BuildMlcp.cpp
 	CcdCollision.cpp
-<<<<<<< HEAD
 	CcdCollisionLoop.cpp
-	ClearCollisions.cpp
-=======
->>>>>>> ab302bba
 	Computation.cpp
 	ComputationGroup.cpp
 	Constraint.cpp
@@ -98,11 +94,7 @@
 set(SURGSIM_PHYSICS_HEADERS
 	BuildMlcp.h
 	CcdCollision.h
-<<<<<<< HEAD
 	CcdCollisionLoop.h
-	ClearCollisions.h
-=======
->>>>>>> ab302bba
 	Computation.h
 	ComputationGroup.h
 	Constraint.h
