--- conflicted
+++ resolved
@@ -146,7 +146,30 @@
 
 };
 
-<<<<<<< HEAD
+
+/// Class to calculate intersections between Spheres and Planes
+class SpherePlaneDcdContact : public ContactCalculation
+{
+public:
+
+	/// Constructor.
+	explicit SpherePlaneDcdContact()
+	{
+	}
+
+	virtual std::pair<int,int> getShapeTypes() override
+	{
+		return std::pair<int,int>(RIGID_SHAPE_TYPE_SPHERE, RIGID_SHAPE_TYPE_PLANE);
+	}
+
+private:
+	/// Calculate the actual contact between two shapes of the given CollisionPair.
+	/// \param	pair	The symmetric pair that is under consideration.
+	virtual void doCalculateContact(std::shared_ptr<CollisionPair> pair);
+
+};
+
+
 /// Class to calculate intersections between Boxes and Planes
 class BoxPlaneDcdContact : public ContactCalculation
 {
@@ -160,31 +183,15 @@
 	virtual std::pair<int,int> getShapeTypes() override
 	{
 		return std::pair<int,int>(RIGID_SHAPE_TYPE_BOX, RIGID_SHAPE_TYPE_PLANE);
-=======
-/// Class to calculate intersections between Spheres and Planes
-class SpherePlaneDcdContact : public ContactCalculation
-{
-public:
-
-	/// Constructor.
-	explicit SpherePlaneDcdContact()
-	{
-	}
-
-	virtual std::pair<int,int> getShapeTypes() override
-	{
-		return std::pair<int,int>(RIGID_SHAPE_TYPE_SPHERE, RIGID_SHAPE_TYPE_PLANE);
->>>>>>> 10dcd774
-	}
-
-private:
-	/// Calculate the actual contact between two shapes of the given CollisionPair.
-	/// \param	pair	The symmetric pair that is under consideration.
-	virtual void doCalculateContact(std::shared_ptr<CollisionPair> pair);
-<<<<<<< HEAD
-=======
-
-};
+	}
+
+private:
+	/// Calculate the actual contact between two shapes of the given CollisionPair.
+	/// \param	pair	The symmetric pair that is under consideration.
+	virtual void doCalculateContact(std::shared_ptr<CollisionPair> pair);
+
+};
+
 
 /// Class to calculate intersections between a capsule and a sphere
 class CapsuleSphereDcdContact : public ContactCalculation
@@ -206,8 +213,8 @@
     /// \param    pair    The symmetric pair that is under consideration.
     virtual void doCalculateContact(std::shared_ptr<CollisionPair> pair) override;
 
->>>>>>> 10dcd774
-};
+};
+
 
 }; // Physics
 }; // SurgSim
