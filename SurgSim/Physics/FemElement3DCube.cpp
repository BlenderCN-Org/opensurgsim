// This file is a part of the OpenSurgSim project.
// Copyright 2013, SimQuest Solutions Inc.
//
// Licensed under the Apache License, Version 2.0 (the "License");
// you may not use this file except in compliance with the License.
// You may obtain a copy of the License at
//
//     http://www.apache.org/licenses/LICENSE-2.0
//
// Unless required by applicable law or agreed to in writing, software
// distributed under the License is distributed on an "AS IS" BASIS,
// WITHOUT WARRANTIES OR CONDITIONS OF ANY KIND, either express or implied.
// See the License for the specific language governing permissions and
// limitations under the License.

#include "SurgSim/Framework/Log.h"
#include "SurgSim/Math/Geometry.h"
#include "SurgSim/Math/OdeState.h"
#include "SurgSim/Physics/FemElement3DCube.h"

using SurgSim::Math::addSubMatrix;
using SurgSim::Math::addSubVector;
using SurgSim::Math::getSubVector;
using SurgSim::Math::Vector;
using SurgSim::Math::Vector3d;

namespace SurgSim
{

namespace Physics
{

FemElement3DCube::FemElement3DCube(std::array<unsigned int, 8> nodeIds, const SurgSim::Math::OdeState& restState)
{
	using SurgSim::Framework::Logger;

	// Set the number of dof per node (3 in this case)
	setNumDofPerNode(3);

	// Set the shape functions coefficients
	// Ni(epsilon, eta, mu) = (1 + epsilon * sign(epsilon_i))(1 + eta * sign(eta_i))(1 + mu * sign(mu_i))/8
	std::array<double, 8> tmpEpsilon = {{-1.0, +1.0, +1.0, -1.0, -1.0, +1.0, +1.0, -1.0}};
	std::array<double, 8> tmpEta     = {{-1.0, -1.0, +1.0, +1.0, -1.0, -1.0, +1.0, +1.0}};
	std::array<double, 8> tmpMu      = {{-1.0, -1.0, -1.0, -1.0, +1.0, +1.0, +1.0, +1.0}};
	m_shapeFunctionsEpsilonSign = tmpEpsilon;
	m_shapeFunctionsEtaSign     = tmpEta;
	m_shapeFunctionsMuSign      = tmpMu;

	// Store the 8 nodeIds in order
	for (auto nodeId = nodeIds.cbegin(); nodeId != nodeIds.cend(); nodeId++)
	{
		SURGSIM_ASSERT(*nodeId >= 0 && *nodeId < restState.getNumNodes()) <<
			"Invalid nodeId " << *nodeId << " expected in range [0.." << restState.getNumNodes()-1 << "]";
		m_nodeIds.push_back(*nodeId);
	}

	// Store the rest state for this cube in m_elementRestPosition
	getSubVector(restState.getPositions(), m_nodeIds, 3, &m_elementRestPosition);

	// Compute the cube rest volume
	m_restVolume = getVolume(restState);
}

void FemElement3DCube::initialize(const SurgSim::Math::OdeState& state)
{
	// Test the validity of the physical parameters
	FemElement::initialize(state);

	// Pre-compute the mass and stiffness matrix
	computeMass(state, &m_mass);
	computeStiffness(state, &m_strain, &m_stress, &m_stiffness);
}

void FemElement3DCube::addForce(const SurgSim::Math::OdeState& state,
									   const Eigen::Matrix<double, 24, 24>& k, SurgSim::Math::Vector* F, double scale)
{
	Eigen::Matrix<double, 24, 1> x, f;

	// K.U = Fext
	// K.(x - x0) = Fext
	// 0 = Fext + Fint     with Fint = -K.(x - x0)
	getSubVector(state.getPositions(), m_nodeIds, 3, &x);
	f = (- scale) * k * (x - m_elementRestPosition);
	addSubVector(f, m_nodeIds, 3, F);
}

void FemElement3DCube::addForce(const SurgSim::Math::OdeState& state, SurgSim::Math::Vector* F, double scale)
{
	addForce(state, m_stiffness, F, scale);
}

<<<<<<< HEAD
void FemElement3DCube::computeMass(const DeformableRepresentationState& state,
										  Eigen::Matrix<double, 24, 24>* M)
=======
void FemElement3DCube::computeMass(const SurgSim::Math::OdeState& state,
								   Eigen::Matrix<double, 24, 24, Eigen::DontAlign>* M)
>>>>>>> 6ac6cc72
{
	using SurgSim::Math::gaussQuadrature2Points;

	// From the internal documentation on cube mass matrix calculation, we have:
	// M = rho * integration{over volume} {phi^T.phi} dV
	// with phi = (N0  0  0 N1  0  0...)
	//            ( 0 N0  0  0 N1  0...)
	//            ( 0  0 N0  0  0 N1...)
	// a 3x24 matrix filled with shape functions evaluation at a given point.
	// Using the Gauss-Legendre quadrature to evaluate this integral, we have:
	// M = sum{i=1..2} sum{j=1..2} sum{k=1..2}(w_i * w_j * _w_k * det(J) * rho * phi^T.phi)

	// Zero out the mass matrix
	M->setZero();

	// Build up the mass matrix using a 2-points Gauss-Legendre quadrature
	for (int i = 0; i < 2; ++i)
	{
		for (int j = 0; j < 2; ++j)
		{
			for (int k = 0; k < 2; ++k)
			{
				addMassMatrixAtPoint(state,
					gaussQuadrature2Points[i], gaussQuadrature2Points[j], gaussQuadrature2Points[k], M);
			}
		}
	}
}

void FemElement3DCube::addMass(const SurgSim::Math::OdeState& state, SurgSim::Math::Matrix* M, double scale)
{
	addSubMatrix(m_mass * scale, m_nodeIds, 3, M);
}

void FemElement3DCube::addDamping(const SurgSim::Math::OdeState& state, SurgSim::Math::Matrix* D, double scale)
{
}

<<<<<<< HEAD
void FemElement3DCube::computeStiffness(const DeformableRepresentationState& state,
											   Eigen::Matrix<double, 6, 24>* strain,
											   Eigen::Matrix<double, 6, 24>* stress,
											   Eigen::Matrix<double, 24, 24>* stiffness)
=======
void FemElement3DCube::computeStiffness(const SurgSim::Math::OdeState& state,
										Eigen::Matrix<double, 6, 24, Eigen::DontAlign>* strain,
										Eigen::Matrix<double, 6, 24, Eigen::DontAlign>* stress,
										Eigen::Matrix<double, 24, 24, Eigen::DontAlign>* stiffness)
>>>>>>> 6ac6cc72
{
	using SurgSim::Math::gaussQuadrature2Points;

	// Zero out the stiffness matrix
	stiffness->setZero();

	// Build up the stiffness matrix using a 2-points Gauss-Legendre quadrature
	for (int i = 0; i < 2; ++i)
	{
		for (int j = 0; j < 2; ++j)
		{
			for (int k = 0; k < 2; ++k)
			{
				addStrainStressStiffnessAtPoint(state,
					gaussQuadrature2Points[i], gaussQuadrature2Points[j], gaussQuadrature2Points[k],
					strain, stress, stiffness);
			}
		}
	}
}

void FemElement3DCube::evaluateJ(const SurgSim::Math::OdeState& state, double epsilon, double eta, double mu,
								 SurgSim::Math::Matrix33d *J,
								 SurgSim::Math::Matrix33d *Jinv,
								 double *detJ) const
{
	using SurgSim::Framework::Logger;

	SURGSIM_ASSERT(J != nullptr) << "Trying to evaluate J with a nullptr for matrix J";

	Vector3d p[8];
	for (size_t index = 0; index < 8; index++)
	{
		p[index] = state.getPosition(m_nodeIds[index]);
	}

	// Zero out the matrix J
	J->setZero();

	// Compute J = d(x,y,z)/d(epsilon,eta,mu)
	// Note that (x,y,z) = for(i in {0..7}){ (x,y,z) += (xi,yi,zi).Ni(epsilon,eta,mu)}
	for (size_t index = 0; index < 8; ++index)
	{
		for(size_t axis = 0; axis < 3; ++axis)
		{
			(*J)(0, axis) += p[index][axis] * dShapeFunctiondepsilon(index, epsilon, eta, mu);
			(*J)(1, axis) += p[index][axis] * dShapeFunctiondeta    (index, epsilon, eta, mu);
			(*J)(2, axis) += p[index][axis] * dShapeFunctiondmu     (index, epsilon, eta, mu);
		}
	}

	if (Jinv != nullptr && detJ != nullptr)
	{
		bool invertible;
		J->computeInverseAndDetWithCheck(*Jinv, *detJ, invertible);

		SURGSIM_ASSERT(invertible) <<
			"Found a non invertible matrix J\n" << *J << "\ndet(J)=" << *detJ <<
			") while computing FemElement3DCube stiffness matrix\n";
		SURGSIM_LOG_IF(*detJ <= 1e-8 && *detJ >= -1e-8, Logger::getLogger("Physics"), WARNING) <<
			"Found an invalid matrix J\n" << *J << "\ninvertible, but det(J)=" << *detJ <<
			") while computing FemElement3DCube stiffness matrix\n";
	}
}

void FemElement3DCube::evaluateStrainDisplacement(double epsilon, double eta, double mu,
												  const SurgSim::Math::Matrix33d& Jinv,
												  Eigen::Matrix<double, 6, 24> *B) const
{
	SURGSIM_ASSERT(B != nullptr) << "Trying to evaluate the strain-displacmenet with a nullptr";

	// Zero out the strain-displacement
	B->setZero();

	// Set non-zero entries of the strain-displacement
	for (size_t index = 0; index < 8; ++index)
	{
		// Compute dNi/d(x,y,z) = dNi/d(epsilon,eta,mu) d(epsilon,eta,mu)/d(x,y,z)
		//                      = J^{-1}.dNi/d(epsilon,eta,mu)
		Vector3d dNidEpsilonEtaMu(
			dShapeFunctiondepsilon(index, epsilon, eta, mu),
			dShapeFunctiondeta(index, epsilon, eta, mu),
			dShapeFunctiondmu(index, epsilon, eta, mu)
		);
		Vector3d dNidxyz = Jinv * dNidEpsilonEtaMu;

		// B = (dNi/dx      0      0)
		//     (     0 dNi/dy      0)
		//     (     0      0 dNi/dz)
		//     (dNi/dy dNi/dx      0)
		//     (     0 dNi/dz dNi/dy)
		//     (dNi/dz      0 dNi/dx)
		// c.f. http://www.colorado.edu/engineering/CAS/courses.d/AFEM.d/AFEM.Ch11.d/AFEM.Ch11.pdf
		(*B)(0, getNumDofPerNode() * index    ) = dNidxyz[0];
		(*B)(1, getNumDofPerNode() * index + 1) = dNidxyz[1];
		(*B)(2, getNumDofPerNode() * index + 2) = dNidxyz[2];
		(*B)(3, getNumDofPerNode() * index    ) = dNidxyz[1];
		(*B)(3, getNumDofPerNode() * index + 1) = dNidxyz[0];
		(*B)(4, getNumDofPerNode() * index + 1) = dNidxyz[2];
		(*B)(4, getNumDofPerNode() * index + 2) = dNidxyz[1];
		(*B)(5, getNumDofPerNode() * index    ) = dNidxyz[2];
		(*B)(5, getNumDofPerNode() * index + 2) = dNidxyz[0];
	}
}

void FemElement3DCube::buildConstitutiveMaterialMatrix(
	Eigen::Matrix<double, 6, 6>* constitutiveMatrix)
{
	// Compute the elasticity material matrix
	// which is commonly based on the Lame coefficients (1st = lambda, 2nd = mu = shear modulus):
	double lambda = m_E * m_nu / ((1.0 + m_nu) * (1.0 - 2.0 * m_nu));
	double mu = m_E / (2.0 * (1 + m_nu));
	constitutiveMatrix->setZero();
	(*constitutiveMatrix)(0, 0) = (*constitutiveMatrix)(1, 1) = (*constitutiveMatrix)(2, 2) = 2.0 * mu + lambda;
	(*constitutiveMatrix)(0, 1) = (*constitutiveMatrix)(0, 2) = (*constitutiveMatrix)(1, 0) = lambda;
	(*constitutiveMatrix)(1, 2) = (*constitutiveMatrix)(2, 0) = (*constitutiveMatrix)(2, 1) = lambda;
	(*constitutiveMatrix)(3, 3) = (*constitutiveMatrix)(4, 4) = (*constitutiveMatrix)(5, 5) = mu;
}

void FemElement3DCube::addStrainStressStiffnessAtPoint(const SurgSim::Math::OdeState& state,
	const SurgSim::Math::gaussQuadraturePoint& epsilon,
	const SurgSim::Math::gaussQuadraturePoint& eta,
	const SurgSim::Math::gaussQuadraturePoint& mu,
	Eigen::Matrix<double, 6, 24>* strain,
	Eigen::Matrix<double, 6, 24>* stress,
	Eigen::Matrix<double, 24, 24>* k)
{
	SurgSim::Math::Matrix33d J, Jinv;
	double detJ;
	Eigen::Matrix<double, 6, 24> B;

	evaluateJ(state, epsilon.point, eta.point, mu.point, &J, &Jinv, &detJ);

	evaluateStrainDisplacement(epsilon.point, eta.point, mu.point, Jinv, &B);

	buildConstitutiveMaterialMatrix(&m_constitutiveMaterial);

	*strain += (epsilon.weight * eta.weight * mu.weight * detJ) * B;
	*stress += (epsilon.weight * eta.weight * mu.weight * detJ) * m_constitutiveMaterial * B;
	*k += (epsilon.weight * eta.weight * mu.weight * detJ) * B.transpose() * m_constitutiveMaterial * B;
}

void FemElement3DCube::addMassMatrixAtPoint(const SurgSim::Math::OdeState& state,
	const SurgSim::Math::gaussQuadraturePoint& epsilon,
	const SurgSim::Math::gaussQuadraturePoint& eta,
	const SurgSim::Math::gaussQuadraturePoint& mu,
	Eigen::Matrix<double, 24, 24>* m)
{
	// This helper method hels to compute:
	// M = rho * integration{over volume} {phi^T.phi} dV
	//   = sum{i=1..2} sum{j=1..2} sum{k=1..2} (w_i * w_j * w_k * det(J) * rho * phi^T.phi)
	// with phi = (N0  0  0 N1  0  0...)   a 3x24 matrix filled with shape functions
	//            ( 0 N0  0  0 N1  0...)   evaluation at a given point.
	//            ( 0  0 N0  0  0 N1...)
	// by computing the term inside the sums: (w_i * w_j * w_k * det(J) * rho * phi^T.phi)
	SurgSim::Math::Matrix33d J, Jinv;
	SurgSim::Math::Matrix phi(3, 24);
	double detJ;

	evaluateJ(state, epsilon.point, eta.point, mu.point, &J, &Jinv, &detJ);

	phi.setZero();
	for (size_t index = 0; index < 8; ++index)
	{
		double weightPerIndex = shapeFunction(index, epsilon.point, eta.point, mu.point);
		phi(0, getNumDofPerNode() * index    ) += weightPerIndex;
		phi(1, getNumDofPerNode() * index + 1) += weightPerIndex;
		phi(2, getNumDofPerNode() * index + 2) += weightPerIndex;
	}

	*m += (epsilon.weight * eta.weight * mu.weight * detJ * m_rho) * phi.transpose() * phi;
}

void FemElement3DCube::addStiffness(const SurgSim::Math::OdeState& state, SurgSim::Math::Matrix* K, double scale)
{
	addSubMatrix(m_stiffness * scale, getNodeIds(), 3, K);
}

void FemElement3DCube::addFMDK(const SurgSim::Math::OdeState& state,
							   SurgSim::Math::Vector* F,
							   SurgSim::Math::Matrix* M,
							   SurgSim::Math::Matrix* D,
							   SurgSim::Math::Matrix* K)
{
	// Assemble the mass matrix
	addMass(state, M);

	// No damping matrix as we are using linear elasticity (not visco-elasticity)

	// Assemble the stiffness matrix
	addStiffness(state, K);

	// Assemble the force vector
	addForce(state, F);
}

void FemElement3DCube::addMatVec(const SurgSim::Math::OdeState& state,
								 double alphaM, double alphaD, double alphaK,
								 const SurgSim::Math::Vector& x, SurgSim::Math::Vector* F)
{
	using SurgSim::Math::addSubVector;
	using SurgSim::Math::getSubVector;

	if (alphaM == 0.0 && alphaK == 0.0)
	{
		return;
	}

	Eigen::Matrix<double, 24, 1> xElement, fElement;
	getSubVector(x, m_nodeIds, 3, &xElement);

	// Adds the mass contribution
	if (alphaM)
	{
		fElement = alphaM * (m_mass * xElement);
		addSubVector(fElement, m_nodeIds, 3, F);
	}

	// Adds the damping contribution (No damping)

	// Adds the stiffness contribution
	if (alphaK)
	{
		fElement = alphaK * (m_stiffness * xElement);
		addSubVector(fElement, m_nodeIds, 3, F);
	}
}

double FemElement3DCube::getVolume(const SurgSim::Math::OdeState& state) const
{
	using SurgSim::Math::gaussQuadrature2Points;

	double v = 0.0;

	// Compute the volume:
	// V = integration{over volume} dV
	// Using a 2-points Gauss-Legendre quadrature:
	// V = for{i in {0..1}} for{j in {0..1}} for{k in {0..1}}
	//        V += weightEpsilon[i] * weightEta[j] * weightMu[k] * det(J(epsilon[i], eta[j], mu[k]))
	for (int i = 0; i < 2; ++i)
	{
		const double &epsilon = gaussQuadrature2Points[i].point;
		const double &weightEpsilon = gaussQuadrature2Points[i].weight;

		for (int j = 0; j < 2; ++j)
		{
			const double &eta= gaussQuadrature2Points[j].point;
			const double &weightEta = gaussQuadrature2Points[j].weight;

			for (int k = 0; k < 2; ++k)
			{
				const double &mu= gaussQuadrature2Points[k].point;
				const double &weightMu = gaussQuadrature2Points[k].weight;

				SurgSim::Math::Matrix33d J, Jinv;
				double detJ;

				evaluateJ(state, epsilon, eta, mu, &J, &Jinv, &detJ);

				v += weightEpsilon * weightEta * weightMu * detJ;
			}
		}
	}

	SURGSIM_ASSERT(v >= 0) << "FemElement3DCube ill-defined, its volume is " << v << std::endl <<
		"Please check the node ordering of your element formed by node ids " <<
		m_nodeIds[0]<<" "<<m_nodeIds[1]<<" "<<m_nodeIds[2]<<" "<<m_nodeIds[3]<<" "<<
		m_nodeIds[4]<<" "<<m_nodeIds[5]<<" "<<m_nodeIds[6]<<" "<<m_nodeIds[7]<<std::endl;

	SURGSIM_ASSERT(v > 1e-12) << "FemElement3DCube ill-defined, its volume is " << v << std::endl <<
		"Please check the node ordering of your element formed by node ids " <<
		m_nodeIds[0]<<" "<<m_nodeIds[1]<<" "<<m_nodeIds[2]<<" "<<m_nodeIds[3]<<" "<<
		m_nodeIds[4]<<" "<<m_nodeIds[5]<<" "<<m_nodeIds[6]<<" "<<m_nodeIds[7]<<std::endl;

	return v;
}

double FemElement3DCube::shapeFunction(size_t i, double epsilon, double eta, double mu) const
{
	return 1.0 / 8.0 *
		(1 + epsilon * m_shapeFunctionsEpsilonSign[i]) *
		(1 + eta * m_shapeFunctionsEtaSign[i]) *
		(1 + mu * m_shapeFunctionsMuSign[i]);
}

double FemElement3DCube::dShapeFunctiondepsilon(size_t i, double epsilon, double eta, double mu) const
{
	return 1.0 / 8.0 *
		m_shapeFunctionsEpsilonSign[i] *
		(1 + eta * m_shapeFunctionsEtaSign[i]) *
		(1 + mu * m_shapeFunctionsMuSign[i]);
}

double FemElement3DCube::dShapeFunctiondeta(size_t i, double epsilon, double eta, double mu) const
{
	return 1.0 / 8.0 *
		(1 + epsilon * m_shapeFunctionsEpsilonSign[i]) *
		m_shapeFunctionsEtaSign[i] *
		(1 + mu * m_shapeFunctionsMuSign[i]);
}

double FemElement3DCube::dShapeFunctiondmu(size_t i, double epsilon, double eta, double mu) const
{
	return 1.0 / 8.0 *
		(1 + epsilon * m_shapeFunctionsEpsilonSign[i]) *
		(1 + eta * m_shapeFunctionsEtaSign[i]) *
		m_shapeFunctionsMuSign[i];
}

bool FemElement3DCube::isValidCoordinate(const SurgSim::Math::Vector& naturalCoordinate) const
{
	// Check for valid range of localization points
	bool validLocalRange = (0.0 <= naturalCoordinate.minCoeff() && naturalCoordinate.maxCoeff() <= 1.0);

	return (std::abs(naturalCoordinate.sum() - 1.0) < SurgSim::Math::Geometry::ScalarEpsilon)
		&& (naturalCoordinate.size() == 8)
		&& (validLocalRange);
}

SurgSim::Math::Vector FemElement3DCube::computeCartesianCoordinate(
	const SurgSim::Math::OdeState& state,
	const SurgSim::Math::Vector& naturalCoordinate) const
{
	SURGSIM_ASSERT(isValidCoordinate(naturalCoordinate))
		<< "naturalCoordinate must be normalized and length 8 within [0 1].";

	Vector3d cartesianCoordinate(0.0, 0.0, 0.0);

	const Vector& positions = state.getPositions();

	for (int i = 0; i < 8; i++)
	{
		cartesianCoordinate += naturalCoordinate(i) * getSubVector(positions, m_nodeIds[i], 3);
	}

	return cartesianCoordinate;
}


} // namespace Physics

} // namespace SurgSim<|MERGE_RESOLUTION|>--- conflicted
+++ resolved
@@ -89,13 +89,8 @@
 	addForce(state, m_stiffness, F, scale);
 }
 
-<<<<<<< HEAD
-void FemElement3DCube::computeMass(const DeformableRepresentationState& state,
-										  Eigen::Matrix<double, 24, 24>* M)
-=======
 void FemElement3DCube::computeMass(const SurgSim::Math::OdeState& state,
-								   Eigen::Matrix<double, 24, 24, Eigen::DontAlign>* M)
->>>>>>> 6ac6cc72
+								   Eigen::Matrix<double, 24, 24>* M)
 {
 	using SurgSim::Math::gaussQuadrature2Points;
 
@@ -134,17 +129,10 @@
 {
 }
 
-<<<<<<< HEAD
-void FemElement3DCube::computeStiffness(const DeformableRepresentationState& state,
-											   Eigen::Matrix<double, 6, 24>* strain,
-											   Eigen::Matrix<double, 6, 24>* stress,
-											   Eigen::Matrix<double, 24, 24>* stiffness)
-=======
 void FemElement3DCube::computeStiffness(const SurgSim::Math::OdeState& state,
-										Eigen::Matrix<double, 6, 24, Eigen::DontAlign>* strain,
-										Eigen::Matrix<double, 6, 24, Eigen::DontAlign>* stress,
-										Eigen::Matrix<double, 24, 24, Eigen::DontAlign>* stiffness)
->>>>>>> 6ac6cc72
+										Eigen::Matrix<double, 6, 24>* strain,
+										Eigen::Matrix<double, 6, 24>* stress,
+										Eigen::Matrix<double, 24, 24>* stiffness)
 {
 	using SurgSim::Math::gaussQuadrature2Points;
 
