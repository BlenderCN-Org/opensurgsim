--- conflicted
+++ resolved
@@ -105,13 +105,8 @@
 	addForce(state, m_K, F, scale);
 }
 
-<<<<<<< HEAD
-void FemElement3DTetrahedron::computeMass(const DeformableRepresentationState& state,
+void FemElement3DTetrahedron::computeMass(const SurgSim::Math::OdeState& state,
 										  Eigen::Matrix<double, 12, 12>* M)
-=======
-void FemElement3DTetrahedron::computeMass(const SurgSim::Math::OdeState& state,
-										  Eigen::Matrix<double, 12, 12, Eigen::DontAlign>* M)
->>>>>>> 6ac6cc72
 {
 	// From Przemieniecki book
 	// -> section 11 "Inertia properties of structural elements
@@ -165,13 +160,8 @@
 {
 }
 
-<<<<<<< HEAD
-void FemElement3DTetrahedron::computeStiffness(const DeformableRepresentationState& state,
+void FemElement3DTetrahedron::computeStiffness(const SurgSim::Math::OdeState& state,
 											   Eigen::Matrix<double, 12, 12>* k)
-=======
-void FemElement3DTetrahedron::computeStiffness(const SurgSim::Math::OdeState& state,
-											   Eigen::Matrix<double, 12, 12, Eigen::DontAlign>* k)
->>>>>>> 6ac6cc72
 {
 	m_Em.setZero();
 	m_strain.setZero();
