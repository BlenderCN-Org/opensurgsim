// This file is a part of the OpenSurgSim project.
// Copyright 2013, SimQuest Solutions Inc.
//
// Licensed under the Apache License, Version 2.0 (the "License");
// you may not use this file except in compliance with the License.
// You may obtain a copy of the License at
//
//     http://www.apache.org/licenses/LICENSE-2.0
//
// Unless required by applicable law or agreed to in writing, software
// distributed under the License is distributed on an "AS IS" BASIS,
// WITHOUT WARRANTIES OR CONDITIONS OF ANY KIND, either express or implied.
// See the License for the specific language governing permissions and
// limitations under the License.

#ifndef SURGSIM_PHYSICS_RIGIDCOLLISIONREPRESENTATION_H
#define SURGSIM_PHYSICS_RIGIDCOLLISIONREPRESENTATION_H

#include <memory>

#include "SurgSim/Collision/Representation.h"

namespace SurgSim
{
namespace Physics
{
class RigidRepresentationBase;

/// Collision Representation class that wraps a RigidRepresentation, this can be used to strictly tie the
/// Collision Representation to the Rigid, so even if the shape of the rigid changes, the collision representation
/// will use the appropriate shape.
class RigidCollisionRepresentation : public SurgSim::Collision::Representation
{
public:
	/// Constructor
	/// \param	name	The name of rigid collision representation
	explicit RigidCollisionRepresentation(const std::string& name);

	/// Destructor
	virtual ~RigidCollisionRepresentation();

<<<<<<< HEAD
	virtual void update(const double& dt) override;
=======
	SURGSIM_CLASSNAME(SurgSim::Physics::RigidCollisionRepresentation);
>>>>>>> 32f1462d

	/// Get the pose of the representation
	/// \return The pose of this representation
	virtual SurgSim::Math::RigidTransform3d getPose() const override;

	/// Get the shape type id
	/// \return The unique type of the shape, used to determine which calculation to use.
	virtual int getShapeType() const override;

	/// Get the shape
	/// \return The actual shape used for collision.
	virtual const std::shared_ptr<SurgSim::Math::Shape> getShape() const override;

	/// Set rigid representation
	/// \param	representation	The rigid representation
	void setRigidRepresentation(std::shared_ptr<SurgSim::Physics::RigidRepresentationBase> representation);

	/// Gets physics representation.
	/// \return	The physics representation.
	std::shared_ptr<SurgSim::Physics::RigidRepresentationBase> getRigidRepresentation();

private:
	std::weak_ptr<SurgSim::Physics::RigidRepresentationBase> m_physicsRepresentation;
};

}; // namespace Collision
}; // namespace SurgSim

#endif // SURGSIM_PHYSICS_RIGIDCOLLISIONREPRESENTATION_H<|MERGE_RESOLUTION|>--- conflicted
+++ resolved
@@ -39,11 +39,9 @@
 	/// Destructor
 	virtual ~RigidCollisionRepresentation();
 
-<<<<<<< HEAD
+	SURGSIM_CLASSNAME(SurgSim::Physics::RigidCollisionRepresentation);
+
 	virtual void update(const double& dt) override;
-=======
-	SURGSIM_CLASSNAME(SurgSim::Physics::RigidCollisionRepresentation);
->>>>>>> 32f1462d
 
 	/// Get the pose of the representation
 	/// \return The pose of this representation
