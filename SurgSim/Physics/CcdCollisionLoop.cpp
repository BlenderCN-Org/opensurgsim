// This file is a part of the OpenSurgSim project.
// Copyright 2013-2016, SimQuest Solutions Inc.
//
// Licensed under the Apache License, Version 2.0 (the "License");
// you may not use this file except in compliance with the License.
// You may obtain a copy of the License at
//
//     http://www.apache.org/licenses/LICENSE-2.0
//
// Unless required by applicable law or agreed to in writing, software
// distributed under the License is distributed on an "AS IS" BASIS,
// WITHOUT WARRANTIES OR CONDITIONS OF ANY KIND, either express or implied.
// See the License for the specific language governing permissions and
// limitations under the License.

#include "SurgSim/Collision/CollisionPair.h"
#include "SurgSim/Physics/BuildMlcp.h"
#include "SurgSim/Physics/CcdCollision.h"
#include "SurgSim/Physics/CcdCollisionLoop.h"
#include "SurgSim/Physics/ContactConstraintGeneration.h"
#include "SurgSim/Physics/PhysicsManagerState.h"
#include "SurgSim/Physics/PushResults.h"
#include "SurgSim/Physics/SolveMlcp.h"
#include "SurgSim/Physics/UpdateCcdData.h"

#include <unordered_set>
#include <limits>

namespace SurgSim
{

namespace Physics
{

CcdCollisionLoop::CcdCollisionLoop(bool copyState) :
	Computation(copyState),
	m_updateCcdData(new UpdateCcdData(copyState)),
	m_ccdCollision(new CcdCollision(copyState)),
	m_constraintGeneration(new ContactConstraintGeneration(copyState)),
	m_buildMlcp(new BuildMlcp(copyState)),
	m_solveMlcp(new SolveMlcp(copyState)),
	m_pushResults(new PushResults(copyState)),
	m_maxIterations(20),
	m_epsilonFactor(100),
	m_logger(SurgSim::Framework::Logger::getLogger("Physics/CCDCollisionLoop"))
{
}

CcdCollisionLoop::~CcdCollisionLoop()
{

}

std::shared_ptr<PhysicsManagerState> CcdCollisionLoop::doUpdate(const double& dt,
		const std::shared_ptr<PhysicsManagerState>& state)
{
	auto ccdState = state;

	auto& collisionPairs = state->getCollisionPairs();
	std::vector<std::shared_ptr<Collision::CollisionPair>> ccdPairs;
	ccdPairs.reserve(collisionPairs.size());

	std::copy_if(collisionPairs.cbegin(), collisionPairs.cend(), std::back_inserter(ccdPairs),
				 [](const std::shared_ptr<Collision::CollisionPair>& p)
	{
		return p->getType() == Collision::COLLISION_DETECTION_TYPE_CONTINUOUS;
	});

	double timeOfImpact = 0.0;
	double localTimeOfImpact = 0.0;
	std::vector<std::list<std::shared_ptr<Collision::Contact>>> oldContacts;

	size_t iterations = 0;
	for (; iterations < m_maxIterations; ++iterations)
	{
		double epsilon = 1.0 / ((1 - timeOfImpact) * m_epsilonFactor);
		//double epsilon = 1.0 / (m_epsilonFactor);

		ccdState = m_updateCcdData->update(localTimeOfImpact, ccdState); // state interpolation is triggered in here
		ccdState = m_ccdCollision->update(dt, ccdState);

		if (m_logger->getThreshold() <= SurgSim::Framework::LOG_LEVEL_DEBUG)
		{
			printContacts(ccdPairs);
		}

		// Find the first impact and filter all contacts beyond a given epsilon
		if (!findEarliestContact(ccdPairs, &localTimeOfImpact))
		{
			break;
		}
<<<<<<< HEAD
		localTimeOfImpact += epsilon;
		filterLaterContacts(ccdPairs, epsilon, localTimeOfImpact);
=======
		filterLaterContacts(&ccdPairs, epsilon, localTimeOfImpact);
>>>>>>> 2c4036d0

		restoreContacts(&ccdPairs, &oldContacts);

		ccdState = m_constraintGeneration->update(dt, ccdState);
		ccdState = m_buildMlcp->update(dt, ccdState);
		ccdState = m_solveMlcp->update(dt, ccdState);
		ccdState = m_pushResults->update(dt, ccdState);

		backupContacts(&ccdPairs, &oldContacts);

		timeOfImpact += (1.0 - timeOfImpact) * localTimeOfImpact;
		if (timeOfImpact > 1.0)
		{
			SURGSIM_LOG_SEVERE(m_logger) << "Calculated time of impact is greater " <<
										 "than the parametric upper bound of 1.0 (" <<
										 timeOfImpact << ")" << std::endl;
			break;
		}
	}

	SURGSIM_LOG_IF(iterations == m_maxIterations, m_logger, WARNING) << "Maxed out iterations (" << m_maxIterations << ")";

	return ccdState;
}

bool CcdCollisionLoop::findEarliestContact(
	const std::vector<std::shared_ptr<Collision::CollisionPair>>& ccdPairs,
	double* currentTimeOfImpact)
{
	SURGSIM_ASSERT(currentTimeOfImpact != nullptr) << "Please provide a valid currentTimeOfImpact variable";

	double timeOfImpact = std::numeric_limits<double>::max();

	// Find earliest time of impact
	for (auto& pair : ccdPairs)
	{
		std::for_each(pair->getContacts().begin(),
					  pair->getContacts().end(),
					  [&timeOfImpact](const std::shared_ptr<Collision::Contact>& contact)
		{
			timeOfImpact = std::min<double>(timeOfImpact, contact->time);
		});
	}

	// Did not find any contacts return false
	if (!(timeOfImpact < std::numeric_limits<double>::max()))
	{
		return false;
	}

	*currentTimeOfImpact = timeOfImpact;

	return true;
}

void CcdCollisionLoop::filterLaterContacts(
	std::vector<std::shared_ptr<Collision::CollisionPair>>* ccdPairs,
	double epsilon,
	double timeOfImpact)
{
	for (auto& pair : (*ccdPairs))
	{
		pair->getContacts().remove_if([timeOfImpact, epsilon](const std::shared_ptr<Collision::Contact>& contact)
		{
			return contact->time > timeOfImpact;
		});
	}
}

void CcdCollisionLoop::backupContacts(std::vector<std::shared_ptr<Collision::CollisionPair>>* ccdPairs,
									  std::vector<std::list<std::shared_ptr<Collision::Contact>>>* oldContacts)
{
	SURGSIM_ASSERT(oldContacts != nullptr) << "Invalid container found.";
	for (auto& pair : (*ccdPairs))
	{
		oldContacts->push_back(std::move(pair->getContacts()));
		pair->getContacts().clear();
	}
}

void CcdCollisionLoop::restoreContacts(std::vector<std::shared_ptr<Collision::CollisionPair>>* ccdPairs,
									   std::vector<std::list<std::shared_ptr<Collision::Contact>>>* oldContacts)
{
	SURGSIM_ASSERT(oldContacts != nullptr) << "Invalid container found.";
	if (oldContacts->size() == 0)
	{
		return;
	}

	SURGSIM_ASSERT(oldContacts->size() == ccdPairs->size()) << "Contact size exception detected";
	for (size_t i = 0; i < oldContacts->size(); ++i)
	{
		auto& newContacts = ccdPairs->at(i)->getContacts();
		newContacts.splice(newContacts.end(), std::move(oldContacts->at(i)));
	}
	oldContacts->clear();
}

void CcdCollisionLoop::printContacts(const std::vector<std::shared_ptr<Collision::CollisionPair>>& ccdPairs)
{
	std::stringstream out;
	size_t contactCount = 0;
	for (const auto& pair : ccdPairs)
	{
		for (const auto& contact : pair->getContacts())
		{
			out << *contact;
			contactCount++;
		}
	}
	SURGSIM_LOG_IF(contactCount != 0, m_logger, DEBUG) << "Number of Contacts: " <<
			contactCount << std::endl << out.str();
}
}
}<|MERGE_RESOLUTION|>--- conflicted
+++ resolved
@@ -89,12 +89,7 @@
 		{
 			break;
 		}
-<<<<<<< HEAD
-		localTimeOfImpact += epsilon;
-		filterLaterContacts(ccdPairs, epsilon, localTimeOfImpact);
-=======
 		filterLaterContacts(&ccdPairs, epsilon, localTimeOfImpact);
->>>>>>> 2c4036d0
 
 		restoreContacts(&ccdPairs, &oldContacts);
 
