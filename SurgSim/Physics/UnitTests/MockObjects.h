// This file is a part of the OpenSurgSim project.
// Copyright 2013, SimQuest Solutions Inc.
//
// Licensed under the Apache License, Version 2.0 (the "License");
// you may not use this file except in compliance with the License.
// You may obtain a copy of the License at
//
//     http://www.apache.org/licenses/LICENSE-2.0
//
// Unless required by applicable law or agreed to in writing, software
// distributed under the License is distributed on an "AS IS" BASIS,
// WITHOUT WARRANTIES OR CONDITIONS OF ANY KIND, either express or implied.
// See the License for the specific language governing permissions and
// limitations under the License.

#ifndef SURGSIM_PHYSICS_UNITTESTS_MOCKOBJECTS_H
#define SURGSIM_PHYSICS_UNITTESTS_MOCKOBJECTS_H

#include "SurgSim/Framework/ObjectFactory.h"
#include "SurgSim/Framework/Macros.h"
#include "SurgSim/Math/Matrix.h"
#include "SurgSim/Math/OdeSolver.h"
#include "SurgSim/Math/RigidTransform.h"
#include "SurgSim/Physics/Constraint.h"
#include "SurgSim/Physics/ConstraintImplementation.h"
#include "SurgSim/Physics/FemElement.h"
#include "SurgSim/Physics/FemRepresentation.h"
#include "SurgSim/Physics/Localization.h"
#include "SurgSim/Physics/Representation.h"
#include "SurgSim/Physics/RigidRepresentation.h"
#include "SurgSim/Physics/VirtualToolCoupler.h"

using SurgSim::Math::Matrix;
using SurgSim::Math::OdeSolver;

namespace SurgSim
{
namespace Physics
{

class MockRepresentation : public Representation
{
protected:
	int m_preUpdateCount;
	int m_updateCount;
	int m_postUpdateCount;

public:
	explicit MockRepresentation(const std::string& name = "MockRepresention") :
		Representation(name),
		m_preUpdateCount(0),
		m_updateCount(0),
		m_postUpdateCount(0)
	{}

	virtual ~MockRepresentation()
	{}

	SURGSIM_CLASSNAME(SurgSim::Physics::MockRepresentation);

	virtual RepresentationType getType() const override
	{
		return REPRESENTATION_TYPE_FIXED;
	}

	/// Preprocessing done before the update call
	/// \param dt The time step (in seconds)
	virtual void beforeUpdate(double dt)
	{
		m_preUpdateCount++;
	}

	/// Update the representation state to the current time step
	/// \param dt The time step (in seconds)
	virtual void update(double dt)
	{
		m_updateCount++;
	}

	/// Postprocessing done after the update call
	/// \param dt The time step (in seconds)
	virtual void afterUpdate(double dt)
	{
		m_postUpdateCount++;
	}

	int getPreUpdateCount() const
	{ return m_preUpdateCount; }

	int getUpdateCount() const
	{ return m_updateCount; }

	int getPostUpdateCount() const
	{ return m_postUpdateCount; }
};

<<<<<<< HEAD
class MockRigidRepresentation : public RigidRepresentation
{
public:
	MockRigidRepresentation() :
		RigidRepresentation("MockRigidRepresentation")
	{
	}

	// Non constand access to the states
	RigidRepresentationState& getInitialState()
	{
		return m_initialState;
	}
	RigidRepresentationState& getCurrentState()
	{
		return m_currentState;
	}
	RigidRepresentationState& getPreviousState()
	{
		return m_previousState;
	}
};
=======
namespace
{
SURGSIM_REGISTER(SurgSim::Framework::Component, SurgSim::Physics::MockRepresentation);
}
>>>>>>> c6e2c5cd

class MockFemElement : public FemElement
{
public:
	MockFemElement() : FemElement()
	{
		setNumDofPerNode(3);
	}

	void addNode(unsigned int nodeId)
	{
		this->m_nodeIds.push_back(nodeId);
	}

	virtual double getVolume(const DeformableRepresentationState& state) const override
	{ return 1; }
	virtual void addForce(const DeformableRepresentationState& state, SurgSim::Math::Vector* F,
		double scale = 1.0) override
	{}
	virtual void addMass(const DeformableRepresentationState& state, SurgSim::Math::Matrix* M,
		double scale = 1.0) override
	{}
	virtual void addDamping(const DeformableRepresentationState& state, SurgSim::Math::Matrix* D,
		double scale = 1.0) override
	{}
	virtual void addStiffness(const DeformableRepresentationState& state, SurgSim::Math::Matrix* K,
		double scale = 1.0) override
	{}
	virtual void addFMDK(const DeformableRepresentationState& state, SurgSim::Math::Vector* f,
		SurgSim::Math::Matrix* M, SurgSim::Math::Matrix* D, SurgSim::Math::Matrix* K) override
	{}
	virtual void addMatVec(const DeformableRepresentationState& state, double alphaM, double alphaD, double alphaK,
		const SurgSim::Math::Vector& x, SurgSim::Math::Vector* F) override
	{}
	virtual bool isValidCoordinate(const SurgSim::Math::Vector &naturalCoordinate) const override
	{ return true; }
	virtual SurgSim::Math::Vector computeCartesianCoordinate(
		const DeformableRepresentationState& state,
		const SurgSim::Math::Vector &barycentricCoordinate) const override
	{ return SurgSim::Math::Vector3d::Zero(); }
};

// Concrete class for testing
class MockFemRepresentation : public
	FemRepresentation<Matrix, Matrix, Matrix, Matrix>
{
public:
	/// Constructor
	/// \param name The name of the FemRepresentation
	explicit MockFemRepresentation(const std::string& name) :
	FemRepresentation<Matrix, Matrix, Matrix, Matrix>(name)
	{
		this->m_numDofPerNode = 3;
	}

	/// Destructor
	virtual ~MockFemRepresentation(){}

	/// Query the representation type
	/// \return the RepresentationType for this representation
	virtual RepresentationType getType() const override
	{
		return REPRESENTATION_TYPE_INVALID;
	}

	std::shared_ptr<OdeSolver<DeformableRepresentationState, Matrix, Matrix, Matrix, Matrix>>
		getOdeSolver() const
	{
		return this->m_odeSolver;
	}

protected:
	/// Transform a state using a given transformation
	/// \param[in,out] state The state to be transformed
	/// \param transform The transformation to apply
	virtual void transformState(std::shared_ptr<DeformableRepresentationState> state,
		const SurgSim::Math::RigidTransform3d& transform) override
	{
	}
};

class MockFixedConstraintBilateral3D : public ConstraintImplementation
{
public:
	MockFixedConstraintBilateral3D() : ConstraintImplementation(){}
	virtual ~MockFixedConstraintBilateral3D(){}

	virtual SurgSim::Math::MlcpConstraintType getMlcpConstraintType() const override
	{
		return SurgSim::Math::MLCP_BILATERAL_3D_CONSTRAINT;
	}

	virtual RepresentationType getRepresentationType() const override
	{
		return REPRESENTATION_TYPE_FIXED;
	}

private:
	virtual unsigned int doGetNumDof() const override
	{
		return 3;
	}

	virtual void doBuild(double dt,
				const ConstraintData& data,
				const std::shared_ptr<Localization>& localization,
				MlcpPhysicsProblem* mlcp,
				unsigned int indexOfRepresentation,
				unsigned int indexOfConstraint,
				ConstraintSideSign sign) override
	{}
};

class MockRigidConstraintBilateral3D : public ConstraintImplementation
{
public:
	MockRigidConstraintBilateral3D() : ConstraintImplementation(){}
	virtual ~MockRigidConstraintBilateral3D(){}

	virtual SurgSim::Math::MlcpConstraintType getMlcpConstraintType() const override
	{
		return SurgSim::Math::MLCP_BILATERAL_3D_CONSTRAINT;
	}

	virtual RepresentationType getRepresentationType() const override
	{
		return REPRESENTATION_TYPE_RIGID;
	}

private:
	virtual unsigned int doGetNumDof() const override
	{
		return 3;
	}

	virtual void doBuild(double dt,
				const ConstraintData& data,
				const std::shared_ptr<Localization>& localization,
				MlcpPhysicsProblem* mlcp,
				unsigned int indexOfRepresentation,
				unsigned int indexOfConstraint,
				ConstraintSideSign sign) override
	{}
};

template <class Base>
class MockDescendent : public Base
{
public:
	MockDescendent() : Base() {}
	explicit MockDescendent(const std::string &name) : Base(name) {}
};

class MockLocalization : public Localization
{
public:
	MockLocalization() : Localization()
	{
	}

	explicit MockLocalization(std::shared_ptr<Representation> representation) : Localization(representation)
	{
	}

private:
	/// Calculates the global position of this localization
	/// \param time The time in [0..1] at which the position should be calculated
	/// \return The global position of the localization at the requested time
	/// \note time can useful when dealing with CCD
	virtual SurgSim::Math::Vector3d doCalculatePosition(double time)
	{
		return SurgSim::Math::Vector3d::Zero();
	}
};

class MockConstraintImplementation : public ConstraintImplementation
{
public:
	virtual SurgSim::Math::MlcpConstraintType getMlcpConstraintType() const
	{
		return SurgSim::Math::MLCP_BILATERAL_3D_CONSTRAINT;
	}

	virtual RepresentationType getRepresentationType() const
	{
		return SurgSim::Physics::REPRESENTATION_TYPE_FIXED;
	}

private:
	virtual unsigned int doGetNumDof() const
	{
		return 1;
	}

	virtual void doBuild(double dt,
						 const ConstraintData& data,
						 const std::shared_ptr<Localization>& localization,
						 MlcpPhysicsProblem* mlcp,
						 unsigned int indexOfRepresentation,
						 unsigned int indexOfConstraint,
						 ConstraintSideSign sign)
	{
	}
};

class MockVirtualToolCoupler : public VirtualToolCoupler
{
public:
	MockVirtualToolCoupler() :
		VirtualToolCoupler("Mock Virtual Tool Coupler")
	{
	}

	double getLinearStiffness() const
	{
		return m_linearStiffness.getValue();
	}

	double getLinearDamping() const
	{
		return m_linearDamping.getValue();
	}

	double getAngularStiffness() const
	{
		return m_angularStiffness.getValue();
	}

	double getAngularDamping() const
	{
		return m_angularDamping.getValue();
	}

};

inline std::shared_ptr<Constraint> makeMockConstraint(std::shared_ptr<MockRepresentation> firstRepresentation,
													  std::shared_ptr<MockRepresentation> secondRepresentation)
{
	return std::make_shared<Constraint>(std::make_shared<ConstraintData>(),
										std::make_shared<MockConstraintImplementation>(),
										std::make_shared<MockLocalization>(firstRepresentation),
										std::make_shared<MockConstraintImplementation>(),
										std::make_shared<MockLocalization>(secondRepresentation));
}

}; // Physics
}; // SurgSim

#endif<|MERGE_RESOLUTION|>--- conflicted
+++ resolved
@@ -94,7 +94,11 @@
 	{ return m_postUpdateCount; }
 };
 
-<<<<<<< HEAD
+namespace
+{
+SURGSIM_REGISTER(SurgSim::Framework::Component, SurgSim::Physics::MockRepresentation);
+}
+
 class MockRigidRepresentation : public RigidRepresentation
 {
 public:
@@ -117,12 +121,6 @@
 		return m_previousState;
 	}
 };
-=======
-namespace
-{
-SURGSIM_REGISTER(SurgSim::Framework::Component, SurgSim::Physics::MockRepresentation);
-}
->>>>>>> c6e2c5cd
 
 class MockFemElement : public FemElement
 {
