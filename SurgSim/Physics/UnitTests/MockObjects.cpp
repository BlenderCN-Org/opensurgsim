--- conflicted
+++ resolved
@@ -516,7 +516,6 @@
 	return 3;
 }
 
-<<<<<<< HEAD
 void MockFixedConstraintFixedPoint::doBuild(double dt,
 											 const ConstraintData& data,
 											 const std::shared_ptr<Localization>& localization,
@@ -524,15 +523,6 @@
 											 size_t indexOfRepresentation,
 											 size_t indexOfConstraint,
 											 ConstraintSideSign sign)
-=======
-void MockFixedConstraintBilateral3D::doBuild(double dt,
-		const ConstraintData& data,
-		const std::shared_ptr<Localization>& localization,
-		MlcpPhysicsProblem* mlcp,
-		size_t indexOfRepresentation,
-		size_t indexOfConstraint,
-		ConstraintSideSign sign)
->>>>>>> 2e572da9
 {
 }
 
@@ -554,7 +544,6 @@
 	return 3;
 }
 
-<<<<<<< HEAD
 void MockRigidConstraintFixedPoint::doBuild(double dt,
 											 const ConstraintData& data,
 											 const std::shared_ptr<Localization>& localization,
@@ -562,15 +551,6 @@
 											 size_t indexOfRepresentation,
 											 size_t indexOfConstraint,
 											 ConstraintSideSign sign)
-=======
-void MockRigidConstraintBilateral3D::doBuild(double dt,
-		const ConstraintData& data,
-		const std::shared_ptr<Localization>& localization,
-		MlcpPhysicsProblem* mlcp,
-		size_t indexOfRepresentation,
-		size_t indexOfConstraint,
-		ConstraintSideSign sign)
->>>>>>> 2e572da9
 {
 }
 
