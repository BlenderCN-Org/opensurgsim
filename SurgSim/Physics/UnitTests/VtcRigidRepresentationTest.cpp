//// This file is a part of the OpenSurgSim project.
//// Copyright 2013, SimQuest Solutions Inc.
////
//// Licensed under the Apache License, Version 2.0 (the "License");
//// you may not use this file except in compliance with the License.
//// You may obtain a copy of the License at
////
////     http://www.apache.org/licenses/LICENSE-2.0
////
//// Unless required by applicable law or agreed to in writing, software
//// distributed under the License is distributed on an "AS IS" BASIS,
//// WITHOUT WARRANTIES OR CONDITIONS OF ANY KIND, either express or implied.
//// See the License for the specific language governing permissions and
//// limitations under the License.

#include <gtest/gtest.h>

#include <string>

#include <SurgSim/Physics/VtcRigidRepresentation.h>
using SurgSim::Physics::VtcRigidRepresentation;
using SurgSim::Physics::VtcRigidParameters;
using SurgSim::Physics::RigidRepresentationParameters;
using SurgSim::Physics::RigidRepresentationState;
using SurgSim::Physics::SphereShape;

#include <SurgSim/Math/Vector.h>
#include <SurgSim/Math/Matrix.h>
#include <SurgSim/Math/Quaternion.h>
#include <SurgSim/Math/RigidTransform.h>

namespace
{
	const double epsilon = 1e-10;
	const double epsilonGravity = 1e-2; // 1cm
}

class VtcRigidRepresentationTest : public ::testing::Test
{
public:
	void SetUp()
	{
		m_dt = 1e-3;
		m_dtDivergenceTest = 1e+3;

		double radius = 0.1;
		m_param.setDensity(700.0);
		m_param.setAngularDamping(0.0);
		m_param.setLinearDamping(0.0);
		m_param.setShapeUsedForMassInertia(std::make_shared<SphereShape>(radius));

		{
			SurgSim::Math::Quaterniond   q(0.5, 0.4, 0.3, 0.2);
			SurgSim::Math::Vector3d linVel(3.0, 2.0, 1.0);
			SurgSim::Math::Vector3d angVel(1.0, 2.0, 3.0);
			SurgSim::Math::Vector3d      t(1.2, 2.1, 12.21);
			m_state.setAngularVelocity(angVel);
			m_state.setLinearVelocity(linVel);
			q.normalize();
			m_state.setPose(SurgSim::Math::makeRigidTransform(q, t));
		}

		// State to be used to test divergence
		const SurgSim::Math::Vector3d max(DBL_MAX, DBL_MAX, DBL_MAX);
		m_stateDivergence.setAngularVelocity(max);

		m_vtcParam.setVtcAngularDamping(20.0);
		m_vtcParam.setVtcAngularStiffness(20.0);
		m_vtcParam.setVtcLinearDamping(500.0);
		m_vtcParam.setVtcLinearStiffness(500.0);

		{
			SurgSim::Math::Quaterniond   q(0.5, 0.4, 0.3, 0.2);
			SurgSim::Math::Vector3d angVel(1.0, 2.0, 3.0);
			SurgSim::Math::Vector3d linVel(1.0, 2.0, 3.0);
			SurgSim::Math::Vector3d      t(1.0, 2.0, 3.0);
			m_vtcState.setAngularVelocity(angVel);
			m_vtcState.setLinearVelocity(linVel);
			q.normalize();
			m_vtcState.setPose(SurgSim::Math::makeRigidTransform(q, t));
		}

		m_maxNumSimulationStepTest = 100;

		// compute expected compliance matrix with m_param and m_state
		{
			//{ Id33.m.v(t+dt).[1/dt + alphaLinear  + alphaLinearVtc/m    + dt.k_t/m] =
<<<<<<< HEAD
			//                       = f                 + alphaLinearVtc.v(target)  + k_t.[x(target)-x(t)] + m.v(t)/dt
			//{ I     .w(t+dt).[1/dt + alphaAngular + I^-1.alphaAngularVtc          ] =
			//                       = t - w(t)^(I.w(t)) + alphaAngularVtc.w(target) + k_r.(alpha.u)        + I.w(t)/dt
=======
			//                  = f                 + alphaLinearVtc.v(target)  + k_t.[x(target)-x(t)] + m.v(t)/dt
			//{ I     .w(t+dt).[1/dt + alphaAngular + I^-1.alphaAngularVtc          ] =
			//                  = t - w(t)^(I.w(t)) + alphaAngularVtc.w(target) + k_r.(alpha.u)        + I.w(t)/dt
>>>>>>> 9905dd61

			// Compliance matrix for interactions:
			// C = ( Mlinear^-1       0     )
			//     (   0        Mangular^-1 )
			// with Mlinear^-1  = Id33.(1/m)/(1/dt + alphaLinear  + alphaLinearVtc/m    + dt.k_t/m)
			// with Mangular^-1 = [I.(1/dt + alphaAngular) + Id33.alphaAngularVtc]^-1
			m_expectedCompliance.setZero();

			const SurgSim::Math::Matrix33d& R = m_state.getPose().linear();
			SurgSim::Math::Matrix33d globalInertia = R * m_param.getLocalInertia() * R.transpose();

			const double invMass = 1.0 / m_param.getMass();
			const double linDamp = m_param.getLinearDamping();
			const double angDamp = m_param.getAngularDamping();
			const double vtcLinDamp = m_vtcParam.getVtcLinearDamping();
			const double vtcLinStif = m_vtcParam.getVtcLinearStiffness();
			const double vtcAngDamp = m_vtcParam.getVtcAngularDamping();

			double coefLin = 1.0/m_dt + linDamp + (vtcLinDamp + m_dt * vtcLinStif) * invMass;
			m_expectedCompliance(0,0) = m_expectedCompliance(1,1) = m_expectedCompliance(2,2) = invMass / coefLin;

			SurgSim::Math::Matrix33d mat33;
			const SurgSim::Math::Matrix33d id33 = SurgSim::Math::Matrix33d::Identity();
			mat33 = globalInertia * (1.0 / m_dt + angDamp) + id33 * vtcAngDamp;
			m_expectedCompliance.block(3,3,3,3) = mat33.inverse();
		}
	}

	void TearDown()
	{
	}

	// Time step
	double m_dt;
	double m_dtDivergenceTest;

	// Expected compliance matrix
	Eigen::Matrix<double, 6,6, Eigen::DontAlign | Eigen::RowMajor> m_expectedCompliance;

	// Rigid representation parameters
	RigidRepresentationParameters m_param;

	// Rigid representation default parameters
	RigidRepresentationParameters m_defaultParameters;

	// Vtc default parameters
	VtcRigidParameters m_vtcParamDefault;

	// Vtc current parameters
	VtcRigidParameters m_vtcParam;

	// Vtc default states
	RigidRepresentationState m_vtcStateDefault;

	// Vtc current states
	RigidRepresentationState m_vtcState;

	// Rigid representation state
	RigidRepresentationState m_state;

	// Rigid representation state for divergence test
	RigidRepresentationState m_stateDivergence;

	// Rigid representation default state
	RigidRepresentationState m_defaultState;

	// Max number of simulation step for testing
	int m_maxNumSimulationStepTest;
};


TEST_F(VtcRigidRepresentationTest, ConstructorTest)
{
	ASSERT_NO_THROW( {VtcRigidRepresentation rigidBody("Rigid Vtc");});
}

TEST_F(VtcRigidRepresentationTest, ResetTest)
{
	SurgSim::Math::RigidTransform3d id4x4 = SurgSim::Math::RigidTransform3d::Identity();

	// Create the rigid body
	std::shared_ptr<VtcRigidRepresentation> rigidBody = std::make_shared<VtcRigidRepresentation>("Rigid Vtc");

	rigidBody->setInitialState(m_state);
	rigidBody->setCurrentParameters(m_param);
	rigidBody->setCurrentVtcParameters(m_vtcParam);
	rigidBody->setInitialVtcState(m_vtcState);
	rigidBody->setIsActive(false);
	rigidBody->setIsGravityEnabled(false);
	rigidBody->setPose(id4x4);

	// reset the representation state
	rigidBody->resetState();

	// Parameters unchanged
	EXPECT_EQ(m_param, rigidBody->getCurrentParameters());
	// Vtc initial parameters unchanged
	EXPECT_EQ(m_vtcParamDefault, rigidBody->getInitialVtcParameters());
	// Vtc Parameters unchanged
	EXPECT_EQ(m_vtcParam, rigidBody->getCurrentVtcParameters());

	// isActive flag unchanged
	EXPECT_FALSE(rigidBody->isActive());
	// isGravityEnable flag unchanged
	EXPECT_FALSE(rigidBody->isGravityEnabled());
	// current state = initial state
	EXPECT_EQ(rigidBody->getInitialState(), rigidBody->getCurrentState());
	// current pose = initial pose != id4x4
	{
		using SurgSim::Math::RigidTransform3d;
		const RigidTransform3d& pose = rigidBody->getCurrentState().getPose();
		const RigidTransform3d& initialPose = rigidBody->getInitialState().getPose();

		EXPECT_NE(id4x4.translation(), pose.translation());
		EXPECT_NE(id4x4.linear(), pose.linear());
		EXPECT_EQ(initialPose.translation(), pose.translation());
		EXPECT_EQ(initialPose.linear(), pose.linear());
	}
	// previous state = initial state
	EXPECT_EQ(rigidBody->getInitialState(), rigidBody->getPreviousState());
	// Vtc current state unchanged
	EXPECT_TRUE(rigidBody->getCurrentVtcState().getPose().isApprox(id4x4));
	// Vtc previous state unchanged
	EXPECT_EQ(m_vtcState, rigidBody->getPreviousVtcState());

	// reset the representation parameters
	rigidBody->resetParameters();

	// Parameters reset to initial
	EXPECT_EQ(m_defaultParameters, rigidBody->getCurrentParameters());
	// Vtc Parameters unchanged
	EXPECT_EQ(m_vtcParam, rigidBody->getCurrentVtcParameters());

	// reset the Vtc parameters
	rigidBody->resetVtcParameters();

	// Vtc Parameters reset to initial
	EXPECT_EQ(m_vtcParamDefault, rigidBody->getCurrentVtcParameters());
}

TEST_F(VtcRigidRepresentationTest, SetGetAndDefaultValueTest)
{
	// Create the rigid body
	std::shared_ptr<VtcRigidRepresentation> rigidBody = std::make_shared<VtcRigidRepresentation>("Rigid Vtc");

	// Get state (current, initial)
	EXPECT_EQ(m_vtcStateDefault, rigidBody->getCurrentVtcState());
	EXPECT_EQ(m_vtcStateDefault, rigidBody->getPreviousVtcState());
	EXPECT_EQ(m_vtcStateDefault, rigidBody->getInitialVtcState());
	EXPECT_TRUE(rigidBody->getPose().isApprox(m_vtcStateDefault.getPose()));
	EXPECT_FALSE(rigidBody->getPose().isApprox(m_vtcState.getPose()));
	rigidBody->setInitialVtcState(m_vtcState);
	EXPECT_EQ(m_vtcState, rigidBody->getInitialVtcState());
	EXPECT_EQ(m_vtcState, rigidBody->getCurrentVtcState());
	EXPECT_EQ(m_vtcState, rigidBody->getPreviousVtcState());
	EXPECT_TRUE(rigidBody->getPose().isApprox(m_vtcStateDefault.getPose()));
	EXPECT_FALSE(rigidBody->getPose().isApprox(m_vtcState.getPose()));

	// Get Vtc parameters (current, initial)
	EXPECT_EQ(m_vtcParamDefault, rigidBody->getCurrentVtcParameters());
	EXPECT_EQ(m_vtcParamDefault, rigidBody->getInitialVtcParameters());
	rigidBody->setInitialVtcParameters(m_vtcParam);
	EXPECT_EQ(m_vtcParam, rigidBody->getInitialVtcParameters());
	EXPECT_EQ(m_vtcParam, rigidBody->getCurrentVtcParameters());

	// Get state (current, initial)
	EXPECT_EQ(m_defaultState, rigidBody->getCurrentState());
	EXPECT_EQ(m_defaultState, rigidBody->getInitialState());
	rigidBody->setInitialState(m_state);
	EXPECT_EQ(m_state, rigidBody->getInitialState());
	EXPECT_EQ(m_state, rigidBody->getCurrentState());

	// Get parameters (current, initial)
	EXPECT_EQ(m_defaultParameters, rigidBody->getCurrentParameters());
	EXPECT_EQ(m_defaultParameters, rigidBody->getInitialParameters());
	rigidBody->setInitialParameters(m_param);
	EXPECT_EQ(m_param, rigidBody->getInitialParameters());
	EXPECT_EQ(m_param, rigidBody->getCurrentParameters());

	// Get/Set active flag [default = true]
	EXPECT_TRUE(rigidBody->isActive());
	rigidBody->setIsActive(false);
	ASSERT_FALSE(rigidBody->isActive());
	rigidBody->setIsActive(true);
	ASSERT_TRUE(rigidBody->isActive());

	// Get numDof = 6
	ASSERT_EQ(6u, rigidBody->getNumDof());

	// Set/Get isGravityEnabled [default = false]
	EXPECT_FALSE(rigidBody->isGravityEnabled());
	rigidBody->setIsGravityEnabled(true);
	ASSERT_TRUE(rigidBody->isGravityEnabled());
	rigidBody->setIsGravityEnabled(false);
	ASSERT_FALSE(rigidBody->isGravityEnabled());

	// Get Compliance matrix
	{
		// Compliance matrix is computed by the update method
		rigidBody->update(m_dt);
	}
	const Eigen::Matrix<double, 6,6, Eigen::DontAlign | Eigen::RowMajor>& C = rigidBody->getComplianceMatrix();
	ASSERT_TRUE(C.isApprox(m_expectedCompliance)) << "C=" << C << std::endl << "Expected C=" << m_expectedCompliance;
}

TEST_F(VtcRigidRepresentationTest, NoForceTorqueTest)
{
	using SurgSim::Math::Vector3d;
	using SurgSim::Math::Matrix33d;
	using SurgSim::Math::Quaterniond;

	// Create the rigid body
	std::shared_ptr<VtcRigidRepresentation> rigidBody = std::make_shared<VtcRigidRepresentation>("Rigid Vtc");

	// Setup phase
	rigidBody->setIsActive(true);
	rigidBody->setInitialParameters(m_param);
	rigidBody->setInitialVtcParameters(m_vtcParam);

	// Run few time steps
	for (int timeStep = 0; timeStep < m_maxNumSimulationStepTest; timeStep++)
	{
		rigidBody->beforeUpdate(m_dt);
		rigidBody->update(m_dt);
		// Current vs final pose (final not backed up yet, but no changes => == current)
		ASSERT_TRUE(rigidBody->getPose().isApprox(rigidBody->getCurrentPose()));
		rigidBody->afterUpdate(m_dt);
		// Current vs final pose (final backed up == current)
		ASSERT_TRUE(rigidBody->getPose().isApprox(rigidBody->getCurrentPose()));
	}

	const RigidRepresentationState& state = rigidBody->getCurrentState();

	const Vector3d    G = state.getPose().translation();
	const Matrix33d&  R = state.getPose().linear();
	const Quaterniond q = Quaterniond(R);
	const Vector3d    v = state.getLinearVelocity();
	const Vector3d    w = state.getAngularVelocity();

	ASSERT_EQ(Vector3d::Zero(), G);
	ASSERT_TRUE(q.isApprox(Quaterniond::Identity()));
	ASSERT_EQ(Vector3d::Zero(), v);
	ASSERT_EQ(Vector3d::Zero(), w);
}

TEST_F(VtcRigidRepresentationTest, TestFinalPose)
{
	// Create the rigid body
	std::shared_ptr<VtcRigidRepresentation> rigidBody = std::make_shared<VtcRigidRepresentation>("Rigid Vtc");

	// Setup phase
	rigidBody->setIsActive(true);
	rigidBody->setInitialParameters(m_param);
	rigidBody->setInitialVtcParameters(m_vtcParam);

	// Run few time steps
	for (int timeStep = 0; timeStep < m_maxNumSimulationStepTest; timeStep++)
	{
		// Move the VTC Input
		SurgSim::Math::RigidTransform3d transform = rigidBody->getCurrentVtcState().getPose();
		transform.translation()[0] += 1e-3;
		rigidBody->setPose(transform);

		// Do the simulation
		rigidBody->beforeUpdate(m_dt);
		rigidBody->update(m_dt);
		// Current vs final pose (final not backed up yet != current)
		ASSERT_FALSE(rigidBody->getPose().isApprox(rigidBody->getCurrentPose()));
		rigidBody->afterUpdate(m_dt);
		// Current vs final pose (final backed up == current)
		ASSERT_TRUE(rigidBody->getPose().isApprox(rigidBody->getCurrentPose()));
	}
}

// The rigid representation and the vtc are both initialized with
// position (0 0 0) orientation (0 0 0 1)
// velocity linear (0 0 0)/angular(0 0 0)
// The Vtc does not move, holding the rigid representation in place
// fighting against the gravity force
TEST_F(VtcRigidRepresentationTest, GravityTest)
{
	using SurgSim::Math::Vector3d;
	using SurgSim::Math::Matrix33d;
	using SurgSim::Math::Quaterniond;

	// Create the rigid body
	std::shared_ptr<VtcRigidRepresentation> rigidBody = std::make_shared<VtcRigidRepresentation>("Rigid Vtc");

	// Setup phase
	rigidBody->setIsActive(true);
	rigidBody->setIsGravityEnabled(true);
	rigidBody->setInitialParameters(m_param);
	rigidBody->setInitialVtcParameters(m_vtcParam);

	// Run few time steps
	for (int timeStep = 0; timeStep < m_maxNumSimulationStepTest; timeStep++)
	{
		rigidBody->beforeUpdate(m_dt);
		rigidBody->update(m_dt);
		// Current vs final pose (final not backed up yet + gravity ON => != current)
		ASSERT_FALSE(rigidBody->getPose().isApprox(rigidBody->getCurrentPose()));
		rigidBody->afterUpdate(m_dt);
		// Current vs final pose (final backed up == current)
		ASSERT_TRUE(rigidBody->getPose().isApprox(rigidBody->getCurrentPose()));

		const RigidRepresentationState &state = rigidBody->getCurrentState();
		const RigidRepresentationState &vtcState = rigidBody->getCurrentVtcState();

		const Vector3d    G = state.getPose().translation();
		const Matrix33d&  R = state.getPose().linear();
		const Quaterniond q = Quaterniond(R);
		const Vector3d    w = state.getAngularVelocity();

		// VTC should not have moved from (0,0,0) and Identity rotation
		ASSERT_TRUE(vtcState.getPose().translation().isConstant(0.0));
		ASSERT_TRUE(vtcState.getPose().linear().isIdentity());
		// Rigid body should have moved under gravity
		ASSERT_FALSE(G.isApprox(vtcState.getPose().translation(), epsilon));
		// But both should remain close by (all relative to the Vtc parameters,...)
		SurgSim::Math::Vector3d diff = G - vtcState.getPose().translation();
		ASSERT_NEAR(0.0, diff.norm(), epsilonGravity);
		// We do not test the linear velocity as it varies to get the position
		// close to the Vtc target
		// Angular velocity should not be affected, nor the orientation
		ASSERT_TRUE(q.isApprox(Quaterniond::Identity()));
		ASSERT_EQ(Vector3d::Zero(), w);
	}
}

TEST_F(VtcRigidRepresentationTest, DisableWhenDivergeTest)
{
	// Create the rigid body
	std::shared_ptr<VtcRigidRepresentation> rigidBody = std::make_shared<VtcRigidRepresentation>("Rigid Vtc");

	// Setup phase
	rigidBody->setIsActive(true);
	rigidBody->setInitialParameters(m_param);
	rigidBody->setInitialState(m_stateDivergence);

	// Run 1 time step and make sure that the rigid body has been disabled
	// The rotation explode under the angular velocity too strong !
	{
		ASSERT_TRUE(rigidBody->isActive());

		rigidBody->beforeUpdate(m_dtDivergenceTest);
		rigidBody->update(m_dtDivergenceTest);
		rigidBody->afterUpdate(m_dtDivergenceTest);

		ASSERT_FALSE(rigidBody->isActive());
	}
}<|MERGE_RESOLUTION|>--- conflicted
+++ resolved
@@ -85,15 +85,9 @@
 		// compute expected compliance matrix with m_param and m_state
 		{
 			//{ Id33.m.v(t+dt).[1/dt + alphaLinear  + alphaLinearVtc/m    + dt.k_t/m] =
-<<<<<<< HEAD
-			//                       = f                 + alphaLinearVtc.v(target)  + k_t.[x(target)-x(t)] + m.v(t)/dt
-			//{ I     .w(t+dt).[1/dt + alphaAngular + I^-1.alphaAngularVtc          ] =
-			//                       = t - w(t)^(I.w(t)) + alphaAngularVtc.w(target) + k_r.(alpha.u)        + I.w(t)/dt
-=======
 			//                  = f                 + alphaLinearVtc.v(target)  + k_t.[x(target)-x(t)] + m.v(t)/dt
 			//{ I     .w(t+dt).[1/dt + alphaAngular + I^-1.alphaAngularVtc          ] =
 			//                  = t - w(t)^(I.w(t)) + alphaAngularVtc.w(target) + k_r.(alpha.u)        + I.w(t)/dt
->>>>>>> 9905dd61
 
 			// Compliance matrix for interactions:
 			// C = ( Mlinear^-1       0     )
