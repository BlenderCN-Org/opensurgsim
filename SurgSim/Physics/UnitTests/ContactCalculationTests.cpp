--- conflicted
+++ resolved
@@ -374,7 +374,19 @@
 	{
 		std::shared_ptr<Contact> contact(pair->getContacts().front());
 
-<<<<<<< HEAD
+		EXPECT_TRUE(eigenEqual(expectedNorm, contact->normal, epsilon));
+		EXPECT_NEAR(depth, contact->depth, epsilon);
+		EXPECT_TRUE(contact->penetrationPoints.first.globalPosition.hasValue());
+		EXPECT_TRUE(contact->penetrationPoints.second.globalPosition.hasValue());
+
+		Vector3d penetrationPoint0(sphereProjection - expectedNorm * capsuleRadius);
+		Vector3d penetrationPoint1(spherePosition + expectedNorm * sphereRadius);
+		EXPECT_TRUE(eigenEqual(penetrationPoint0, contact->penetrationPoints.first.globalPosition.getValue(), epsilon));
+		EXPECT_TRUE(eigenEqual(penetrationPoint1, contact->penetrationPoints.second.globalPosition.getValue(),epsilon));
+	}
+}
+
+
 ::testing::AssertionResult isContactPresentInList(std::shared_ptr<Contact> expected,
                                                   const std::list<std::shared_ptr<Contact>>& contactsList)
 {
@@ -631,19 +643,6 @@
     }
 }
 
-=======
-		EXPECT_TRUE(eigenEqual(expectedNorm, contact->normal, epsilon));
-		EXPECT_NEAR(depth, contact->depth, epsilon);
-		EXPECT_TRUE(contact->penetrationPoints.first.globalPosition.hasValue());
-		EXPECT_TRUE(contact->penetrationPoints.second.globalPosition.hasValue());
-
-		Vector3d penetrationPoint0(sphereProjection - expectedNorm * capsuleRadius);
-		Vector3d penetrationPoint1(spherePosition + expectedNorm * sphereRadius);
-		EXPECT_TRUE(eigenEqual(penetrationPoint0, contact->penetrationPoints.first.globalPosition.getValue(), epsilon));
-		EXPECT_TRUE(eigenEqual(penetrationPoint1, contact->penetrationPoints.second.globalPosition.getValue(),epsilon));
-	}
-}
-
 
 TEST(ContactCalculationTests, CapsuleSphereCalculation)
 {
@@ -683,6 +682,7 @@
 
 	}
 }
->>>>>>> 10dcd774
+
+
 }; // Physics
 }; // SurgSim