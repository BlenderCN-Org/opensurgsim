--- conflicted
+++ resolved
@@ -19,7 +19,6 @@
 #include "SurgSim/Framework/ApplicationData.h"
 #include "SurgSim/Framework/Log.h"
 #include "SurgSim/Framework/Runtime.h"
-#include "SurgSim/Framework/SceneElement.h"
 #include "SurgSim/Math/Matrix.h"
 #include "SurgSim/Math/OdeState.h"
 #include "SurgSim/Math/SparseMatrix.h"
@@ -69,22 +68,14 @@
 
 bool FemRepresentation::doInitialize()
 {
-<<<<<<< HEAD
-=======
 	// DeformableRepresentation::doInitialize will
 	// 1) assert if initial state is not set
 	// 2) transform m_initialState properly with the initial pose
 	// => FemElement::initialize(m_initialState) is using the correct transformed state
->>>>>>> 5df8a50e
 	if (!DeformableRepresentation::doInitialize())
 	{
 		return false;
 	}
-<<<<<<< HEAD
-
-	SURGSIM_ASSERT(m_initialState != nullptr) << "You must set the initial state before calling Initialize";
-=======
->>>>>>> 5df8a50e
 
 	// Initialize the FemElements
 	for (auto element = std::begin(m_femElements); element != std::end(m_femElements); element++)
