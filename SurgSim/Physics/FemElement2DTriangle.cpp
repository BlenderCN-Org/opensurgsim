// This file is a part of the OpenSurgSim project.
// Copyright 2013, SimQuest Solutions Inc.
//
// Licensed under the Apache License, Version 2.0 (the "License");
// you may not use this file except in compliance with the License.
// You may obtain a copy of the License at
//
//     http://www.apache.org/licenses/LICENSE-2.0
//
// Unless required by applicable law or agreed to in writing, software
// distributed under the License is distributed on an "AS IS" BASIS,
// WITHOUT WARRANTIES OR CONDITIONS OF ANY KIND, either express or implied.
// See the License for the specific language governing permissions and
// limitations under the License.

#include "SurgSim/Framework/Log.h"
#include "SurgSim/Math/Geometry.h"
#include "SurgSim/Math/OdeState.h"
#include "SurgSim/Math/RigidTransform.h"
#include "SurgSim/Physics/FemElement2DTriangle.h"

using SurgSim::Math::addSubMatrix;
using SurgSim::Math::addSubVector;
using SurgSim::Math::getSubMatrix;
using SurgSim::Math::getSubVector;
using SurgSim::Math::setSubMatrix;
using SurgSim::Math::Vector;
using SurgSim::Math::Vector3d;

namespace
{
const double epsilon = 1e-8;
const double epsilonArea = 1e-10;
};

namespace SurgSim
{

namespace Physics
{

FemElement2DTriangle::FemElement2DTriangle(std::array<unsigned int, 3> nodeIds)
	: m_restArea(0.0),
	  m_thickness(0.0)
{
	// 6 dof per node (x, y, z, thetaX, thetaY, thetaZ)
	setNumDofPerNode(6);

	m_nodeIds.assign(nodeIds.cbegin(), nodeIds.cend());
}

void FemElement2DTriangle::setThickness(double thickness)
{
	SURGSIM_ASSERT(thickness != 0.0) << "The thickness cannot be set to 0";
	SURGSIM_ASSERT(thickness > 0.0) << "The thickness cannot be negative (trying to set it to " << thickness << ")";

	m_thickness = thickness;
}

double FemElement2DTriangle::getThickness() const
{
	return m_thickness;
}

double FemElement2DTriangle::getVolume(const SurgSim::Math::OdeState& state) const
{
	const Vector3d A = state.getPosition(m_nodeIds[0]);
	const Vector3d B = state.getPosition(m_nodeIds[1]);
	const Vector3d C = state.getPosition(m_nodeIds[2]);

	return m_thickness * (B - A).cross(C - A).norm() / 2.0;
}

void FemElement2DTriangle::initialize(const SurgSim::Math::OdeState& state)
{
	// Test the validity of the physical parameters
	FemElement::initialize(state);

	SURGSIM_ASSERT(m_thickness > 0.0) << "FemElement2DTriangle thickness should be positive and non-zero. " <<
		"Did you call setThickness(thickness) ?";

	// Store the rest state for this beam in m_x0
	getSubVector(state.getPositions(), m_nodeIds, 6, &m_x0);

	// Store the rest rotation in m_initialRotation
	computeInitialRotation(state);

	// computeShapeFunctionsParameters needs the initial rotation and
	// is required to compute the stiffness and mass matrices
	computeShapeFunctionsParameters(state);

	// Pre-compute the mass and stiffness matrix
	computeMass(state, &m_M);
	computeStiffness(state, &m_K);
}

void FemElement2DTriangle::addForce(const SurgSim::Math::OdeState& state, SurgSim::Math::Vector* F, double scale)
{
	Eigen::Matrix<double, 18, 1, Eigen::DontAlign> x, f;

	// K.U = F_ext
	// K.(x - x0) = F_ext
	// 0 = F_ext + F_int, with F_int = -K.(x - x0)
	getSubVector(state.getPositions(), m_nodeIds, 6, &x);
	f = -scale * (m_K * (x - m_x0));
	addSubVector(f, m_nodeIds, 6, F);
}

void FemElement2DTriangle::addMass(const SurgSim::Math::OdeState& state, SurgSim::Math::Matrix* M, double scale)
{
	addSubMatrix(m_M * scale, m_nodeIds, 6, M);
}

void FemElement2DTriangle::addDamping(const SurgSim::Math::OdeState& state, SurgSim::Math::Matrix* D,
									  double scale)
{
}

void FemElement2DTriangle::addStiffness(const SurgSim::Math::OdeState& state, SurgSim::Math::Matrix* K,
										double scale)
{
	addSubMatrix(m_K * scale, getNodeIds(), 6, K);
}

void FemElement2DTriangle::addFMDK(const SurgSim::Math::OdeState& state, SurgSim::Math::Vector* F,
							   SurgSim::Math::Matrix* M, SurgSim::Math::Matrix* D, SurgSim::Math::Matrix* K)
{
	// Assemble the mass matrix
	addMass(state, M);

	// No damping matrix as we are using linear elasticity (not visco-elasticity)

	// Assemble the stiffness matrix
	addStiffness(state, K);

	// Assemble the force vector
	addForce(state, F);
}

void FemElement2DTriangle::addMatVec(const SurgSim::Math::OdeState& state, double alphaM, double alphaD,
								 double alphaK, const SurgSim::Math::Vector& x, SurgSim::Math::Vector* F)
{
	using SurgSim::Math::addSubVector;
	using SurgSim::Math::getSubVector;

	if (alphaM == 0.0 && alphaK == 0.0)
	{
		return;
	}

	Eigen::Matrix<double, 18, 1, Eigen::DontAlign> extractedX, extractedResult;
	getSubVector(x, m_nodeIds, 6, &extractedX);

	// Adds the mass contribution
	if (alphaM != 0.0)
	{
		extractedResult = alphaM * (m_M * extractedX);
		addSubVector(extractedResult, m_nodeIds, 6, F);
	}

	// Adds the damping contribution (No damping)

	// Adds the stiffness contribution
	if (alphaK != 0.0)
	{
		extractedResult = alphaK * (m_K * extractedX);
		addSubVector(extractedResult, m_nodeIds, 6, F);
	}
}

void FemElement2DTriangle::computeMass(const SurgSim::Math::OdeState& state,
								   Eigen::Matrix<double, 18, 18, Eigen::DontAlign>* M)
{
	double mass = m_rho * m_restArea * m_thickness;

	m_MLocal.setIdentity();

	for(size_t i = 0; i < 3; ++i)
	{
		// Membrane inertia matrix
		// Przemieniecki book "Theory of Matrix Structural Analysis"
		// Chapter 11.6, equation 11.42 for a in-plane triangle deformation
		// m = rho.A(123).t/12.0.[2 1 1]
		//                       [1 2 1]
		//                       [1 1 2]
		m_MLocal.block<3, 3>(i * 6, i * 6).setConstant(mass / 12.0);
		m_MLocal.block<3, 3>(i * 6, i * 6).diagonal().setConstant(mass / 6.0);

		// Plate inertia matrix developed from Batoz paper
		// Interpolation of the rotational displacement over the triangle w.r.t. DOF:
		// Uthetax(xi,neta) = z.Hx^T. U
		// Uthetay(xi,neta) = z.Hy^T. U
		//
		// Which means that the shape functions for the rotational DOF are:
		// a=(zHx^T zH^yT)
		//
		// Mass = \int_V rho.a^T.a dV
		//      = rho . \int_z \int_A a^T.a dA dz
		//      = rho . \int_{-h/2}^{h/2} \int_A z^2 ( Hx^t.Hx Hx^T.Hy ) dA dz
		//                                           ( Hy^t.Hx Hy^T.Hy )
		//
		//      = rho . [z^3/3]_{-h/2}^{h/2} \int_0^{1} \int_0^{1-neta} 2A (Hx^T.Hx  Hx^T.Hy) dxi dneta
		//                                                                 (Hy^T.Hx  Hy^T.Hy)
		//
		//      = rho . (h^3/12) . 2A . \int_0^{1} \int_0^{1-neta} (Hx^T.Hx  Hx^T.Hy) dxi dneta
		//                                                         (Hy^T.Hx  Hy^T.Hy)
		//
		// int_0^1 \int_0^(1-neta) Hx^T.Hx dxi dneta =
		//        1/5.( 2a4^2 + 2a5^2 + 2a6^2 - a4a5 - a4a6 - a5a6 ) +
		//        1/20 +
		//        4/45.( 2b4^2 + 2b5^2 + 2b6^2 + b4b5 + b4b6 + b5b6 + 2c4^2 + 2c5^2 + 2c6^2 + c4c5 + c4c6 + c5c6)
		//
		// int_0^1 \int_0^(1-neta) Hy^T.Hy dxi dneta =
		//        1/5.( 2d4^2 + 2d5^2 + 2d6^2 - d4d5 - d4d6 - d5d6 ) +
		//        1/20 +
		//        4/45.( 2b4^2 + 2b5^2 + 2b6^2 + b4b5 + b4b6 + b5b6 + 2e4^2 + 2e5^2 + 2e6^2 + e4e5 + e4e6 + e5e6)
		//
		// int_0^1 \int_0^(1-neta) Hy^T.Hx dxi dneta =
		// int_0^1 \int_0^(1-neta) Hx^T.Hy dxi dneta =
		//        1/5 .( 2a4d4 + 2a5d5 + 2a6d6) - 1/10.( a4(d5+d6) + a5(d4+d6) + a6(d4+d5) )
		//        4/45.( 2b4(e4+c4) + 2b5(e5+c5) + 2b6(e6+c6) )
		//        2/45.( b4(e5+c5) + b4(e6+c6) + b5(e4+c4) + b5(e6+c6) + b6(e4+c4) + b6(e5+c5) )
		//
		double xx = 1.0 / 20.0;
		xx += 1.0 / 5.0 * ( 2.0 * m_ak.squaredNorm() - m_ak[0] * m_ak[1] - m_ak[0] * m_ak[2] - m_ak[1] * m_ak[2] );
		xx += 4.0 / 45.0 * ( 2.0 * m_bk.squaredNorm() + m_bk[0] * m_bk[1] + m_bk[0] * m_bk[2] + m_bk[1] * m_bk[2] );
		xx += 4.0 / 45.0 * ( 2.0 * m_ck.squaredNorm() + m_ck[0] * m_ck[1] + m_ck[0] * m_ck[2] + m_ck[1] * m_ck[2] );
		double yy = 1.0 / 20.0;
		yy += 1.0 / 5.0 * ( 2.0 * m_dk.squaredNorm() - m_dk[0] * m_dk[1] - m_dk[0] * m_dk[2] - m_dk[1] * m_dk[2] );
		yy += 4.0 / 45.0 * ( 2.0 * m_bk.squaredNorm() + m_bk[0] * m_bk[1] + m_bk[0] * m_bk[2] + m_bk[1] * m_bk[2] );
		yy += 4.0 / 45.0 * ( 2.0 * m_ek.squaredNorm() + m_ek[0] * m_ek[1] + m_ek[0] * m_ek[2] + m_ek[1] * m_ek[2] );
		double xy = 0.0;
		xy += 1.0 / 5.0 * ( 2.0 * m_ak.dot(m_dk) );
		xy -= 1.0 / 10.0 * ( m_ak.dot(Vector3d(m_dk[1] + m_dk[2], m_dk[0] + m_dk[2], m_dk[0] + m_dk[1])) );
		xy += 4.0 / 45.0 * ( 2.0 * m_bk.dot(m_ek + m_ck) );
		xy += 2.0 / 45.0 * ( m_bk[0] * (m_ek[1] + m_ck[1] + m_ek[2] + m_ck[2]) );
		xy += 2.0 / 45.0 * ( m_bk[1] * (m_ek[0] + m_ck[0] + m_ek[2] + m_ck[2]) );
		xy += 2.0 / 45.0 * ( m_bk[2] * (m_ek[0] + m_ck[0] + m_ek[1] + m_ck[1]) );

		double coef2 = m_rho * (m_restArea * 2.0) * (m_thickness * m_thickness * m_thickness / 12.0);
		m_MLocal(6 * i + 3, 6 * i + 3) = coef2 * xx;
		m_MLocal(6 * i + 3, 6 * i + 4) = coef2 * xy;
		m_MLocal(6 * i + 4, 6 * i + 3) = coef2 * xy;
		m_MLocal(6 * i + 4, 6 * i + 4) = coef2 * yy;
	}

	// Transformation Local -> Global
	// m_MLocal has only 3x3 block element on the diagonal, we can transform each block independently
	m_M.setZero();
	const SurgSim::Math::Matrix33d& rotation = m_initialRotation;
	const SurgSim::Math::Matrix33d rotationTranspose = m_initialRotation.transpose();
	for (size_t rowId = 0; rowId < 6; ++rowId)
	{
		auto MLocal3x3block = getSubMatrix(m_MLocal, rowId, rowId, 3, 3);
		setSubMatrix(rotation * MLocal3x3block * rotationTranspose, rowId, rowId, 3, 3, &m_M);
	}
}

void FemElement2DTriangle::computeStiffness(const SurgSim::Math::OdeState& state,
										Eigen::Matrix<double, 18, 18, Eigen::DontAlign>* k)
{
	// Membrane part from "Theory of Matrix Structural Analysis" from J.S. Przemieniecki
	// Compute the membrane local strain-displacement matrix
	Matrix36Type membraneStrainDisplacement;
	membraneStrainDisplacement.setZero();
	for(size_t i = 0; i < 3; ++i)
	{
		// Noting f(x,y) the membrane shape function, the displacement is:
		// u(x,y) = f0(x,y).u0 + f1(x,y).u1 + f2(x,y).u2
		// The strain is E=(Exx , Eyy , Exy)
		// Exx = dux/dx = df0/dx.u0x + df1/dx.u1x + df2/dx.u2x
		//                dfi/dx = bi
		membraneStrainDisplacement(0, 2 * i) = m_membraneShapeFunctionsParameters(i, 1);
		// Eyy = duy/dy = df0/dy.u0y + df1/dy.u1y + df2/dy.u2y
		//                dfi/dy = ci
		membraneStrainDisplacement(1, 2 * i + 1) = m_membraneShapeFunctionsParameters(i, 2);
		// Exy = dux/dy + duy/dx =
		// (df0/dy.u0x + df0/dx.u0y) + (df1/dy.u1x + df1/dx.u1y) + (df2/dy.u2x + df2/dx.u2y)
		membraneStrainDisplacement(2, 2 * i) = m_membraneShapeFunctionsParameters(i, 2);
		membraneStrainDisplacement(2, 2 * i + 1) = m_membraneShapeFunctionsParameters(i, 1);
	}
	// Membrane material stiffness coming from Hooke Law (isotropic material)
	Matrix33Type membraneElasticMaterial;
	membraneElasticMaterial.setIdentity();
	membraneElasticMaterial(2, 2) = 0.5 * (1.0 - m_nu);
	membraneElasticMaterial(0, 1) = m_nu;
	membraneElasticMaterial(1, 0) = m_nu;
	membraneElasticMaterial*= m_E / (1.0 - m_nu * m_nu);
	// Membrane local stiffness matrix = integral(strain:stress)
	Matrix66Type membraneKLocal =
		membraneStrainDisplacement.transpose() * membraneElasticMaterial * membraneStrainDisplacement;
	membraneKLocal *= m_thickness * m_restArea;

	// Thin-plate part from "A Study Of Three-Node Triangular Plate Bending Elements", Jean-Louis Batoz
	// Thin-Plate strain-displacement matrices using a 3 point Gauss quadrature located at the middle of the edges
	Matrix39Type plateStrainDisplacementGaussPoint0 = batozStrainDisplacement(0.0 , 0.5);
	Matrix39Type plateStrainDisplacementGaussPoint1 = batozStrainDisplacement(0.5 , 0.0);
	Matrix39Type plateStrainDisplacementGaussPoint2 = batozStrainDisplacement(0.5 , 0.5);
	// Thin-plate material stiffness coming from Hooke Law (isotropic material)
	Matrix33Type plateElasticMaterial = membraneElasticMaterial;
	plateElasticMaterial *= m_thickness * m_thickness * m_thickness / 12.0;
	// Thin-plate local stiffness matrix = integral(strain:stress) using a 3 points integration
	// rule over the parametrized triangle (exact integration because only quadratic terms)
	// integral(over parametric triangle) Bt.Em.B = sum(gauss point (xi,neta)) wi Bt(xi,neta).Em.B(xi,neta)
	// http://www.ams.org/journals/mcom/1959-13-068/S0025-5718-1959-0107976-5/S0025-5718-1959-0107976-5.pdf
	// = Area(parametric triangle)/3.0 * Bt(0.5, 0.0).Em.B(0.5, 0.0)
	// + Area(parametric triangle)/3.0 * Bt(0.0, 0.5).Em.B(0.0, 0.5)
	// + Area(parametric triangle)/3.0 * Bt(0.5, 0.5).Em.B(0.5, 0.5)
	double areaParametricTriangle = 1.0 / 2.0;
	Matrix99Type plateKLocal = (areaParametricTriangle / 3.0) *
		plateStrainDisplacementGaussPoint0.transpose() * plateElasticMaterial * plateStrainDisplacementGaussPoint0;
	plateKLocal += (areaParametricTriangle / 3.0) *
		plateStrainDisplacementGaussPoint1.transpose() * plateElasticMaterial * plateStrainDisplacementGaussPoint1;
	plateKLocal += (areaParametricTriangle / 3.0) *
		plateStrainDisplacementGaussPoint2.transpose() * plateElasticMaterial * plateStrainDisplacementGaussPoint2;
	plateKLocal *= 2.0 * m_restArea; // Factor due to switch from cartesian coordinates to parametric coordinates

	// Assemble shell stiffness as combination of membrane (Ux Uy) and plate stiffnesses (Uz ThetaX ThetaY)
	// In the Kirchhof theory of Thin-Plate, the drilling dof (ThetaZ) is not considered.
	// DOF are stored as follow (Ux Uy Uz ThetaX ThetaY ThetaZ)
	m_KLocal.setIdentity();
	for(size_t row = 0; row < 3; ++row)
	{
		for(size_t column = 0; column < 3; ++column)
		{
			// Membrane part
			m_KLocal.block<2, 2>(6 * row, 6 * column) = membraneKLocal.block<2 ,2>(2 * row , 2 * column);

			// Thin-plate part
			m_KLocal.block(6 * row + 2, 6 * column + 2, 3, 3) = plateKLocal.block(3 * row, 3 * column, 3, 3);
		}
	}

	// Transformation Local -> Global
	const SurgSim::Math::Matrix33d& rotation = m_initialRotation;
	const SurgSim::Math::Matrix33d rotationTranspose = m_initialRotation.transpose();
	for (size_t rowBlockId = 0; rowBlockId < 6; ++rowBlockId)
	{
		for (size_t colBlockId = 0; colBlockId < 6; ++colBlockId)
		{
			auto KLocal3x3block = getSubMatrix(m_KLocal, rowBlockId, colBlockId, 3, 3);
			setSubMatrix(rotation * KLocal3x3block * rotationTranspose, rowBlockId, colBlockId, 3, 3, &m_K);
		}
	}
}

void FemElement2DTriangle::computeInitialRotation(const SurgSim::Math::OdeState& state)
{
	// Build (A; i, j, k) an orthonormal frame
	// such that in the local frame, we have:
	// A(0, 0)
	// B(xb > 0, 0)
	// C(xc, yc > 0)
	const Vector3d A = state.getPosition(m_nodeIds[0]);
	const Vector3d B = state.getPosition(m_nodeIds[1]);
	const Vector3d C = state.getPosition(m_nodeIds[2]);
	Vector3d i = B - A;
	SURGSIM_ASSERT(!i.isZero())
		<< "Degenerate triangle A=B, A=(" << A.transpose() << ") B=(" << B.transpose() << ")";
	i.normalize();
	Vector3d j = C - A;
	SURGSIM_ASSERT(!j.isZero())
		<< "Degenerate triangle A=C, A=(" << A.transpose() << ") C=(" << C.transpose() << ")";
	Vector3d k = i.cross(j);
	SURGSIM_ASSERT(!k.isZero()) << "Degenerate triangle ABC aligned or B=C, "<<
		"A=(" << A.transpose() << ") " <<
		"B=(" << B.transpose() << ") " <<
		"C=(" << C.transpose() << ")";
	k.normalize();
	j = k.cross(i);
	j.normalize();

	// Initialize the initial rotation matrix (transform vectors from local to global coordinates)
	m_initialRotation.col(0) = i;
	m_initialRotation.col(1) = j;
	m_initialRotation.col(2) = k;
}

<<<<<<< HEAD
SurgSim::Math::Vector FemElement2DTriangle::computeCartesianCoordinate(const DeformableRepresentationState& state,
=======
bool FemElement2DTriangle::isValidCoordinate(const SurgSim::Math::Vector& naturalCoordinate) const
{
	return (std::abs(naturalCoordinate.sum() - 1.0) < SurgSim::Math::Geometry::ScalarEpsilon)
		   && (naturalCoordinate.size() == 3)
		   && (0.0 <= naturalCoordinate.minCoeff() && naturalCoordinate.maxCoeff() <= 1.0);
}

SurgSim::Math::Vector FemElement2DTriangle::computeCartesianCoordinate(const SurgSim::Math::OdeState& state,
>>>>>>> 2c4dcd7b
																   const SurgSim::Math::Vector& naturalCoordinate) const
{
	SURGSIM_ASSERT(isValidCoordinate(naturalCoordinate)) << "naturalCoordinate must be normalized and length 3.";

	Vector3d cartesianCoordinate(0.0, 0.0, 0.0);

	const Vector& positions = state.getPositions();

	for (int i = 0; i < 3; i++)
	{
		cartesianCoordinate += naturalCoordinate(i) * getSubVector(positions, m_nodeIds[i], 6).segment<3>(0);
	}

	return cartesianCoordinate;
}

<<<<<<< HEAD
SurgSim::Math::Vector FemElement2DTriangle::computeNaturalCoordinate(
	const DeformableRepresentationState& state,
	const SurgSim::Math::Vector& cartesianCoordinate) const
{
	SURGSIM_FAILURE() << "Function " << __FUNCTION__ << " not yet implemented.";
	return SurgSim::Math::Vector3d::Zero();
}

void FemElement2DTriangle::computeShapeFunctionsParameters(const DeformableRepresentationState& restState)
=======
void FemElement2DTriangle::computeShapeFunctionsParameters(const SurgSim::Math::OdeState& restState)
>>>>>>> 2c4dcd7b
{
	SURGSIM_ASSERT(m_nodeIds[0] < restState.getNumNodes()) << "Invalid nodeId[0] = " << m_nodeIds[0] <<
		", the number of nodes is " << restState.getNumNodes();
	SURGSIM_ASSERT(m_nodeIds[1] < restState.getNumNodes()) << "Invalid nodeId[1] = " << m_nodeIds[1] <<
		", the number of nodes is " << restState.getNumNodes();
	SURGSIM_ASSERT(m_nodeIds[2] < restState.getNumNodes()) << "Invalid nodeId[2] = " << m_nodeIds[2] <<
		", the number of nodes is " << restState.getNumNodes();

	const SurgSim::Math::Vector3d a = restState.getPosition(m_nodeIds[0]);
	const SurgSim::Math::Vector3d b = restState.getPosition(m_nodeIds[1]);
	const SurgSim::Math::Vector3d c = restState.getPosition(m_nodeIds[2]);

	// Transforms the 3 triangle points in 2D triangle cartesian coordinates
	SurgSim::Math::RigidTransform3d inverseTransform;
	inverseTransform = SurgSim::Math::makeRigidTransform(m_initialRotation, a).inverse();
	SurgSim::Math::Vector2d a2D = (inverseTransform * a).segment(0, 2);
	SurgSim::Math::Vector2d b2D = (inverseTransform * b).segment(0, 2);
	SurgSim::Math::Vector2d c2D = (inverseTransform * c).segment(0, 2);

	// To avoid confusion, we base all our notation on a 0-based indexing
	// Note that Batoz paper has a 0-based indexing as well, but Przemieniecki has a 1-base indexing
	double x0 = a2D[0];
	double y0 = a2D[1];
	double x1 = b2D[0];
	double y1 = b2D[1];
	double x2 = c2D[0];
	double y2 = c2D[1];

	// Note that by construction, we should have x0=y0=0 and y1=0
	SURGSIM_ASSERT(std::abs(x0) < epsilon && std::abs(y0) < epsilon && std::abs(y1) < epsilon) <<
		"Membrane local transform problem. We should have x0=y0=y1=0, but we have x0=" << x0 <<
		" y0=" << y0 << " y1=" << y1;
	x0=y0=y1=0.0; // Force it to exactly 0 for numerical purpose

	// Also note that x1>=0 and y2>=0 by construction
	SURGSIM_ASSERT(x1 >= 0 && y2 >= 0) <<
		"Membrane local transform problem. We should have x1>=0 and y2>=0, but we have x1=" << x1 <<
		" y2=" << y2;

	// Note: 2Area(ABC) = 2A = (x0y1 + x1y2 + x2y0 - x0y2 - x1y0 - x2y1) =
	//                   (x1-x2)(y1-y0) - (x1-x0)(y1-y2) = x12y10 - x10y12
	// In the local frame, we have x0=y0=y1=0
	// 2A = x1y2  (with x1>=0 and y2>=0)
	m_restArea = x1 * y2 / 2.0;
	SURGSIM_ASSERT(m_restArea != 0.0) << "Triangle with null area, A=(" << a.transpose() <<
		"), B=(" << b.transpose() << "), C=(" << c.transpose() << ")";
	SURGSIM_ASSERT(m_restArea > 0.0) << "Triangle with negtive area, Area = " << m_restArea <<
		", A=(" << a.transpose() << "), B=(" << b.transpose() << "), C=(" << c.transpose() << ")";

	// Membrane shape functions
	// Notation: yij = yi - yj (reminder Przemieniecki use  1-based indexing, while we use 0-based)
	// Notation: xij = xi - xj (reminder Przemieniecki use  1-based indexing, while we use 0-based)
	//
	// Shape functions fi(x, y) = ai + bi.x + ci.y
	// Let's note A the area of the triangle
	//
	// Identifying coefficient for f1:
	// (a0)     1  (  x1y2-x2y1 -(x0y2-x2y0)   x0y1-x1y0 )(1)   1/2A (x1y2-x2y1)        ( x1y2-x2y1)
	// (b0) = ---- (  y1-y2     -(y0-y2)       y0-y1     )(0) = 1/2A y12         = 1/2A (-y21      )
	// (c0)    2A  (-(x1-x2)      x0-x2      -(x0-x1)    )(0)   1/2A x21                ( x21      )
	// Similarly for f2:
	// (a1)     1  (  x1y2-x2y1 -(x0y2-x2y0)   x0y1-x1y0 )(0)   1/2A (x2y0-x0y2)        (-x0y2+x2y0)
	// (b1) = ---- (  y1-y2     -(y0-y2)       y0-y1     )(1) = 1/2A y20         = 1/2A ( y20      )
	// (c1)    2A  (-(x1-x2)      x0-x2      -(x0-x1)    )(0)   1/2A x02                (-x20      )
	// Similarly for f3:
	// (a2)     1  (  x1y2-x2y1 -(x0y2-x2y0)   x0y1-x1y0 )(0)    1/2A (x0y1-x1y0)        ( x0y1-x1y0)
	// (b2) = ---- (  y1-y2     -(y0-y2)       y0-y1     )(0) =  1/2A y01         = 1/2A (-y10      )
	// (c2)    2A  (-(x1-x2)      x0-x2      -(x0-x1)    )(1)    1/2A x10                ( x10      )
	//
	// The above equation has been simplified in the following assignment using x0=y0=y1=0
	// and 2A = x1y2 (cf. above for more details)

	// f0(x, y) = a0 + b0.x + c0.y, store a0 b0 c0
	m_membraneShapeFunctionsParameters(0, 0) = 1.0;                  // = (x1 * y2 - x2 * y1) / 2A
	m_membraneShapeFunctionsParameters(0, 1) = -1.0 / x1;            // = (y1 - y2) / 2A
	m_membraneShapeFunctionsParameters(0, 2) = (x2 / x1 - 1.0) / y2; // = (x2 - x1) / 2A
	// f1(x, y) = a1 + b1.x + c1.y, store a1 b1 c1
	m_membraneShapeFunctionsParameters(1, 0) = 0.0;                  // = (x2 * y0 - x0 * y2) / 2A
	m_membraneShapeFunctionsParameters(1, 1) = 1.0 / x1;             // = (y2 - y0) / 2A
	m_membraneShapeFunctionsParameters(1, 2) = -x2 / (x1 * y2);      // = (x0 - x2) / 2A
	// f2(x, y) = a2 + b2.x + c2.y, store a2 b2 c2
	m_membraneShapeFunctionsParameters(2, 0) = 0.0;                  // = (x0 * y1 - x1 * y0) / 2A
	m_membraneShapeFunctionsParameters(2, 1) = 0.0;                  // = (y0 - y1) / 2A
	m_membraneShapeFunctionsParameters(2, 2) = 1.0 / y2;             // = (x1 - x0) / 2A

	// Thin-Plate Batoz specific data
	m_xij[0] = x1 - x2; // xij[0] = x1 - x2
	m_xij[1] = x2;      // xij[1] = x2 - x0    but x0=0
	m_xij[2] = -x1;     // xij[2] = x0 - x1    but x0=0
	m_yij[0] = -y2;     // yij[0] = y1 - y2    but y1=0
	m_yij[1] = y2;      // yij[1] = y2 - y0    but y0=0
	m_yij[2] = 0.0;     // yij[2] = y0 - y1    but y0=y1=0
	for(size_t k = 0; k < 3; ++k)
	{
		m_lij_sqr[k] = m_xij[k] * m_xij[k] + m_yij[k] * m_yij[k];  // lij_sqr = xij^2 + yij^2
		m_ak[k]  = -m_xij[k] / m_lij_sqr[k];                       // ak      = -xij/li^2
		m_bk[k]  = 0.75 * m_xij[k] * m_yij[k] / m_lij_sqr[k];      // bk      = 3/4 xij yij/lij^2
		m_ck[k]  = (0.25 * m_xij[k] * m_xij[k] - 0.5 * m_yij[k] * m_yij[k]) / m_lij_sqr[k];
																	// ck      = (1/4 xij^2 - 1/2 yij^2)/lij^2
		m_dk[k]  = -m_yij[k] / m_lij_sqr[k];                       // dk      = -yij/lij^2
		m_ek[k]  = (0.25 * m_yij[k] * m_yij[k] - 0.5 * m_xij[k] * m_xij[k]) / m_lij_sqr[k];
																	// ek      = (1/4 yij^2 - 1/2 xij^2)/lij^2
		//// ... and some more for the derivatives...
		m_Pk[k]  = 6.0 * m_ak[k];                                  // Pk      = -6xij/lij^2    = 6ak
		m_qk[k]  = 4.0 * m_bk[k];                                  // qk      = 3xijyij/lij^2  = 4bk
		m_tk[k]  = 6.0 * m_dk[k];                                  // tk      = -6yij/lij^2    = 6dk
		m_rk[k]  = 3.0 * m_yij[k] * m_yij[k] / m_lij_sqr[k];       // rk      = 3yij^2/lij^2
	}
}

std::array<double, 9> FemElement2DTriangle::batozDhxDxi(double xi, double neta) const
{
	std::array<double, 9> res;

	double a = 1.0 - 2.0 * xi;

	res[0] = m_Pk[2] * a + (m_Pk[1] - m_Pk[2]) * neta;                   // P6(1-2xi) + (P5-P6)neta
	res[1] = m_qk[2] * a - (m_qk[1] + m_qk[2]) * neta;                   // q6(1-2xi) - (q5-q6)neta
	res[2] = -4.0 + 6.0 * (xi + neta) + m_rk[2] * a - neta * (m_rk[1] + m_rk[2]); // -4 + 6(xi+neta) + r6(1-2xi) -
																				  // neta(r5+r6)
	res[3] = -m_Pk[2] * a + neta * (m_Pk[0] + m_Pk[2]);                  // -P6(1-2xi) + neta(P4+P6)
	res[4] = m_qk[2] * a - neta * (m_qk[2] - m_qk[0]);                   // q6(1-2xi) - neta(q6-q4)
	res[5] = -2.0 + 6.0 * xi + m_rk[2] * a + neta * (m_rk[0] - m_rk[2]); // -2 + 6xi + r6(1-2xi) + neta(r4-r6)

	res[6] = -neta * (m_Pk[1] + m_Pk[0]);                                // -neta(P5+P4)
	res[7] = neta * (m_qk[0] - m_qk[1]);                                 // neta(a4-a5)
	res[8] = -neta * (m_rk[1] - m_rk[0]);                                // -neta(r5-r4)

	return res;
}

std::array<double, 9> FemElement2DTriangle::batozDhxDneta(double xi, double neta) const
{
	std::array<double, 9> res;
	double a = 1.0 - 2.0 * neta;

	res[0] = -m_Pk[1] * a - xi * (m_Pk[2] - m_Pk[1]);                    // -P5(1-2neta) - xi(P6-P5)
	res[1] =  m_qk[1] * a - xi * (m_qk[1] + m_qk[2]);                    //  q5(1-2neta) - xi(q5+q6)
	res[2] = -4.0 + 6.0 * (xi + neta) + m_rk[1] * a - xi * (m_rk[1] + m_rk[2]); // -4 + 6(xi+neta) + r5(1-2neta) -
																				// xi(r5+r6)
	res[3] = xi * (m_Pk[0] + m_Pk[2]);                                   //  xi(P4+P6)
	res[4] = xi * (m_qk[0] - m_qk[2]);                                   //  xi(q4-q6)
	res[5] = -xi * (m_rk[2] - m_rk[0]);                                  // -xi(r6-r4)

	res[6] = m_Pk[1] * a - xi * (m_Pk[0] + m_Pk[1]);                     //  P5(1-2neta) - xi(P4+P5)
	res[7] = m_qk[1] * a + xi * (m_qk[0] - m_qk[1]);                     //  q5(1-2neta) + xi(q4-q5)
	res[8] = -2.0 + 6.0 * neta + m_rk[1] * a + xi * (m_rk[0] - m_rk[1]); // -2 + 6neta + r5(1-2neta) + xi(r4-r5)

	return res;
}

std::array<double, 9> FemElement2DTriangle::batozDhyDxi(double xi, double neta) const
{
	std::array<double, 9> res;
	double a = 1.0 - 2.0 * xi;

	res[0] = m_tk[2] * a + neta * (m_tk[1] - m_tk[2]);        // t6(1-2xi) + neta(t5-t6)
	res[1] = 1.0 + m_rk[2] * a - neta * (m_rk[1] + m_rk[2]);  // 1+r6(1-2xi) - neta(r5+r6)
	res[2] = -m_qk[2] * a + neta * (m_qk[1] + m_qk[2]);       // -q6(1-2xi) + neta(q5+q6)

	res[3] = -m_tk[2] * a + neta * (m_tk[0] + m_tk[2]);       // -t6(1-2xi) + neta(t4+t6)
	res[4] = -1.0 + m_rk[2] * a + neta * (m_rk[0] - m_rk[2]); // -1 + r6(1-2xi) + neta(r4-r6)
	res[5] = -m_qk[2] * a - neta * (m_qk[0] - m_qk[2]);       // -q6(1-2xi) - neta(q4-q6)

	res[6] = -neta * (m_tk[0] + m_tk[1]);                     // -neta(t4+t5)
	res[7] = neta * (m_rk[0] - m_rk[1]);                      // neta(r4-r5)
	res[8] = -neta * (m_qk[0] - m_qk[1]);                     // -neta(q4-q5)

	return res;
}

std::array<double, 9> FemElement2DTriangle::batozDhyDneta(double xi, double neta) const
{
	std::array<double, 9> res;
	double a = 1.0 - 2.0 * neta;

	res[0] = -m_tk[1] * a - xi * (m_tk[2] - m_tk[1]);       // -t5(1-2neta) - xi(t6-t5)
	res[1] = 1.0 + m_rk[1] * a - xi * (m_rk[1] + m_rk[2]);  // 1+r5(1-2neta) - xi(r5+r6)
	res[2] = -m_qk[1] * a + xi * (m_qk[1] + m_qk[2]);       // -q5(1-2neta) + xi(q5+q6)

	res[3] = xi * (m_tk[0] + m_tk[2]);                      // xi(t4+t6)
	res[4] = xi * (m_rk[0] - m_rk[2]);                      // xi(r4-r6)
	res[5] = -xi * (m_qk[0] - m_qk[2]);                     // -xi(q4-q6)

	res[6] = m_tk[1] * a - xi * (m_tk[0] + m_tk[1]);        // t5(1-2neta) - xi(t4+t5)
	res[7] = -1.0 + m_rk[1] * a + xi * (m_rk[0] - m_rk[1]); // -1 + r5(1-2neta) + xi (r4-r5)
	res[8] = -m_qk[1] * a - xi * (m_qk[0] - m_qk[1]);       // -q5(1-2neta) - xi(q4-q5)

	return res;
}

FemElement2DTriangle::Matrix39Type FemElement2DTriangle::batozStrainDisplacement(double xi, double neta)const
{
	Matrix39Type res;
	std::array<double, 9> dHx_dxi, dHx_dneta, dHy_dxi, dHy_dneta;
	double coefficient = 1.0 / (2.0 * m_restArea);

	dHx_dxi   = batozDhxDxi(xi, neta);
	dHx_dneta = batozDhxDneta(xi, neta);
	dHy_dxi   = batozDhyDxi(xi, neta);
	dHy_dneta = batozDhyDneta(xi, neta);

	for(size_t i = 0; i < 9; ++i)
	{
		//  4 -> mid-edge 12
		//  5 -> mid-edge 20
		//  6 -> mid-edge 01
		res(0, i) = coefficient * ( m_yij[1] * dHx_dxi[i] + m_yij[2] * dHx_dneta[i]);
		res(1, i) = coefficient * (-m_xij[1] * dHy_dxi[i] - m_xij[2] * dHy_dneta[i]);
		res(2, i) = coefficient *
			(-m_xij[1] * dHx_dxi[i] - m_xij[2] * dHx_dneta[i] + m_yij[1] * dHy_dxi[i] + m_yij[2] * dHy_dneta[i]);
	}

	return res;
}

} // namespace Physics

} // namespace SurgSim<|MERGE_RESOLUTION|>--- conflicted
+++ resolved
@@ -376,19 +376,9 @@
 	m_initialRotation.col(2) = k;
 }
 
-<<<<<<< HEAD
-SurgSim::Math::Vector FemElement2DTriangle::computeCartesianCoordinate(const DeformableRepresentationState& state,
-=======
-bool FemElement2DTriangle::isValidCoordinate(const SurgSim::Math::Vector& naturalCoordinate) const
-{
-	return (std::abs(naturalCoordinate.sum() - 1.0) < SurgSim::Math::Geometry::ScalarEpsilon)
-		   && (naturalCoordinate.size() == 3)
-		   && (0.0 <= naturalCoordinate.minCoeff() && naturalCoordinate.maxCoeff() <= 1.0);
-}
-
-SurgSim::Math::Vector FemElement2DTriangle::computeCartesianCoordinate(const SurgSim::Math::OdeState& state,
->>>>>>> 2c4dcd7b
-																   const SurgSim::Math::Vector& naturalCoordinate) const
+SurgSim::Math::Vector FemElement2DTriangle::computeCartesianCoordinate(
+	const SurgSim::Math::OdeState& state,
+	const SurgSim::Math::Vector& naturalCoordinate) const
 {
 	SURGSIM_ASSERT(isValidCoordinate(naturalCoordinate)) << "naturalCoordinate must be normalized and length 3.";
 
@@ -404,19 +394,15 @@
 	return cartesianCoordinate;
 }
 
-<<<<<<< HEAD
 SurgSim::Math::Vector FemElement2DTriangle::computeNaturalCoordinate(
-	const DeformableRepresentationState& state,
+	const SurgSim::Math::OdeState& state,
 	const SurgSim::Math::Vector& cartesianCoordinate) const
 {
 	SURGSIM_FAILURE() << "Function " << __FUNCTION__ << " not yet implemented.";
 	return SurgSim::Math::Vector3d::Zero();
 }
 
-void FemElement2DTriangle::computeShapeFunctionsParameters(const DeformableRepresentationState& restState)
-=======
 void FemElement2DTriangle::computeShapeFunctionsParameters(const SurgSim::Math::OdeState& restState)
->>>>>>> 2c4dcd7b
 {
 	SURGSIM_ASSERT(m_nodeIds[0] < restState.getNumNodes()) << "Invalid nodeId[0] = " << m_nodeIds[0] <<
 		", the number of nodes is " << restState.getNumNodes();
