// This file is a part of the OpenSurgSim project.
// Copyright 2013, SimQuest Solutions Inc.
//
// Licensed under the Apache License, Version 2.0 (the "License");
// you may not use this file except in compliance with the License.
// You may obtain a copy of the License at
//
//     http://www.apache.org/licenses/LICENSE-2.0
//
// Unless required by applicable law or agreed to in writing, software
// distributed under the License is distributed on an "AS IS" BASIS,
// WITHOUT WARRANTIES OR CONDITIONS OF ANY KIND, either express or implied.
// See the License for the specific language governing permissions and
// limitations under the License.

#ifndef SURGSIM_PHYSICS_FEMELEMENT3DTETRAHEDRON_H
#define SURGSIM_PHYSICS_FEMELEMENT3DTETRAHEDRON_H

#include <array>

#include "SurgSim/Math/Matrix.h"
#include "SurgSim/Math/Vector.h"
#include "SurgSim/Physics/FemElement.h"

namespace SurgSim
{

namespace Physics
{

/// Class for Fem Element 3D based on a tetrahedron volume discretization
/// \note The inertia property (mass) of the tetrahedron is derived from
/// \note    "Theory of Matrix Structural Analysis" from J.S. Przemieniecki
/// \note The force and stiffness matrix of the tetrahedron is derived from
/// \note    http://www.colorado.edu/engineering/CAS/courses.d/AFEM.d/AFEM.Ch09.d/AFEM.Ch09.pdf
/// \note The deformation is based on the linear elasticity theory and not on the visco-elasticity theory.
/// \note Therefore the element does not have any damping component.
class FemElement3DTetrahedron : public FemElement
{
public:
	/// Constructor
	/// \param nodeIds An array of 4 node (A, B, C, D) ids defining this tetrahedron element in a overall mesh
	/// \note It is required that the triangle ABC is CCW looking from D (i.e. dot(cross(AB, AC), AD) > 0)
	/// \note This is required from the signed volume calculation method getVolume()
	/// \note A warning will be logged when the initialize function is called if this condition is not met, but the
	/// simulation will keep running.  Behavior will be undefined because of possible negative volume terms.
	FemElement3DTetrahedron(std::array<unsigned int, 4> nodeIds);

	/// Initialize the FemElement once everything has been set
	/// \param state The state to initialize the FemElement with
	/// \note We use the theory of linear elasticity, so this method pre-compute the stiffness and mass matrices
	/// \note It is required that the triangle ABC is CCW looking from D (i.e. dot(cross(AB, AC), AD) > 0)
	/// \note This is required from the signed volume calculation method getVolume()
	/// \note A warning will be logged in if this condition is not met, but the simulation will keep running.  Behavior
	/// will be undefined because of possible negative volume terms.
	virtual void initialize(const SurgSim::Math::OdeState& state) override;

	/// Get the element volume based on the input state
	/// \param state The state to compute the volume with
	virtual double getVolume(const SurgSim::Math::OdeState& state) const override;

	/// Adds the element force (computed for a given state) to a complete system force vector F (assembly)
	/// \param state The state to compute the force with
	/// \param[in,out] F The complete system force vector to add the element force into
	/// \param scale A factor to scale the added force with
	/// \note The element force is of size (getNumDofPerNode() x getNumNodes())
	/// \note This method supposes that the incoming state contains information with the same number of dof
	/// \note per node as getNumDofPerNode()
	virtual void addForce(const SurgSim::Math::OdeState& state, SurgSim::Math::Vector* F,
		double scale = 1.0) override;

	/// Adds the element mass matrix M (computed for a given state) to a complete system mass matrix M (assembly)
	/// \param state The state to compute the mass matrix with
	/// \param[in,out] M The complete system mass matrix to add the element mass-matrix into
	/// \param scale A factor to scale the added mass matrix with
	/// \note The element mass matrix is square of size getNumDofPerNode() x getNumNodes()
	/// \note This method supposes that the incoming state contains information with the same number of
	/// \note dof per node as getNumDofPerNode()
	virtual void addMass(const SurgSim::Math::OdeState& state, SurgSim::Math::Matrix* M,
		double scale = 1.0) override;

	/// Adds the element damping matrix D (= -df/dv) (comuted for a given state)
	/// to a complete system damping matrix D (assembly)
	/// \param state The state to compute the damping matrix with
	/// \param[in,out] D The complete system damping matrix to add the element damping matrix into
	/// \param scale A factor to scale the added damping matrix with
	/// \note The element damping matrix is square of size getNumDofPerNode() x getNumNodes()
	/// \note This method supposes that the incoming state contains information with the same number of
	/// \note dof per node as getNumDofPerNode()
	/// \note FemElement3DTetrahedron uses linear elasticity (not visco-elasticity), so it does not give any damping.
	virtual void addDamping(const SurgSim::Math::OdeState& state, SurgSim::Math::Matrix* D,
		double scale = 1.0) override;

	/// Adds the element stiffness matrix K (= -df/dx) (computed for a given state)
	/// to a complete system stiffness matrix K (assembly)
	/// \param state The state to compute the stiffness matrix with
	/// \param[in,out] K The complete system stiffness matrix to add the element stiffness matrix into
	/// \param scale A factor to scale the added stiffness matrix with
	/// \note The element stiffness matrix is square of size getNumDofPerNode() x getNumNodes()
	/// \note This method supposes that the incoming state contains information with the same number of
	/// \note dof per node as getNumDofPerNode()
	virtual void addStiffness(const SurgSim::Math::OdeState& state, SurgSim::Math::Matrix* K,
		double scale = 1.0) override;

	/// Adds the element force vector, mass, stiffness and damping matrices (computed for a given state)
	/// into a complete system data structure F, M, D, K (assembly)
	/// \param state The state to compute everything with
	/// \param[in,out] F The complete system force vector to add the element force into
	/// \param[in,out] M The complete system mass matrix to add the element mass matrix into
	/// \param[in,out] D The complete system damping matrix to add the element damping matrix into
	/// \param[in,out] K The complete system stiffness matrix to add the element stiffness matrix into
	/// \note This method supposes that the incoming state contains information with the same number of dof
	/// \note per node as getNumDofPerNode()
	virtual void addFMDK(const SurgSim::Math::OdeState& state,
		SurgSim::Math::Vector* F,
		SurgSim::Math::Matrix* M,
		SurgSim::Math::Matrix* D,
		SurgSim::Math::Matrix* K) override;

	/// Adds the element matrix-vector contribution F += (alphaM.M + alphaD.D + alphaK.K).x (computed for a given state)
	/// into a complete system data structure F (assembly)
	/// \param state The state to compute everything with
	/// \param alphaM The scaling factor for the mass contribution
	/// \param alphaD The scaling factor for the damping contribution
	/// \param alphaK The scaling factor for the stiffness contribution
	/// \param x A complete system vector to use as the vector in the matrix-vector multiplication
	/// \param[in,out] F The complete system force vector to add the element matrix-vector contribution into
	/// \note This method supposes that the incoming state contains information with the same number of dof
	/// \note per node as getNumDofPerNode()
	virtual void addMatVec(const SurgSim::Math::OdeState& state,
		double alphaM, double alphaD, double alphaK,
		const SurgSim::Math::Vector& x, SurgSim::Math::Vector* F) override;

	virtual SurgSim::Math::Vector computeCartesianCoordinate(
		const SurgSim::Math::OdeState& state,
		const SurgSim::Math::Vector& naturalCoordinate) const override;

	virtual SurgSim::Math::Vector computeNaturalCoordinate(
		const DeformableRepresentationState& state,
		const SurgSim::Math::Vector& cartesianCoordinate) const override;

protected:
<<<<<<< HEAD
	/// Computes the tetrahedron shape functions
	/// \param state The deformable rest state to compute the shape function from
	/// \param[out] volume the volume calculated with the given state
	/// \param[out] ai from the shape function, Ni(x, y, z) = 1/6*volume (ai + bi.x + ci.y + di.z)
	/// \param[out] bi from the shape function, Ni(x, y, z) = 1/6*volume (ai + bi.x + ci.y + di.z)
	/// \param[out] ci from the shape function, Ni(x, y, z) = 1/6*volume (ai + bi.x + ci.y + di.z)
	/// \param[out] di from the shape function, Ni(x, y, z) = 1/6*volume (ai + bi.x + ci.y + di.z)
	void computeShapeFunctions(const DeformableRepresentationState& state,
		double* volume,
		std::array<double, 4>* ai,
		std::array<double, 4>* bi,
		std::array<double, 4>* ci,
		std::array<double, 4>* di) const;
=======
	/// Computes the tetrahdron shape functions
	/// \param restState The rest state to compute the shape function from
	void computeShapeFunctions(const SurgSim::Math::OdeState& restState);
>>>>>>> 2c4dcd7b

	/// Computes the tetrahedron stiffness matrix
	/// \param state The state to compute the stiffness matrix from
	/// \param[out] k The stiffness matrix to store the result into
	void computeStiffness(const SurgSim::Math::OdeState& state,
		Eigen::Matrix<double, 12, 12, Eigen::DontAlign>* k);

	/// Computes the tetrahedron mass matrix
	/// \param state The state to compute the mass matrix from
	/// \param[out] m The mass matrix to store the result into
	void computeMass(const SurgSim::Math::OdeState& state,
		Eigen::Matrix<double, 12, 12, Eigen::DontAlign>* m);

	/// Adds the element force (computed for a given state) to a complete system force vector F (assembly)
	/// This method relies on a given stiffness matrix and does not evaluate it from the state
	/// \param state The state to compute the force with
	/// \param k The given element stiffness matrix
	/// \param[in,out] F The complete system force vector to add the element force into
	/// \param scale A factor to scale the added force with
	/// \note The element force is of size (getNumDofPerNode() x getNumNodes())
	/// \note This method supposes that the incoming state contains information with the same number of dof
	/// \note per node as getNumDofPerNode()
	void addForce(const SurgSim::Math::OdeState& state, const Eigen::Matrix<double, 12, 12>& k,
		SurgSim::Math::Vector* F, double scale = 1.0);

	/// Shape functions: Tetrahedron rest volume
	double m_restVolume;
	/// Shape functions coefficients Ni(x,y,z) = 1/6V ( ai + x.bi + y.ci + z.di )
	std::array<double, 4> m_ai, m_bi, m_ci, m_di;

	/// The tetrahedon rest state
	Eigen::Matrix<double, 12, 1, Eigen::DontAlign> m_x0;

	/// Elasticity material matrix (contains the elastic properties of the material)
	Eigen::Matrix<double, 6, 6, Eigen::DontAlign> m_Em;
	/// Strain matrix
	Eigen::Matrix<double, 6, 12, Eigen::DontAlign> m_strain;
	/// Stress matrix
	Eigen::Matrix<double, 6, 12, Eigen::DontAlign> m_stress;

	/// Mass matrix
	Eigen::Matrix<double, 12, 12, Eigen::DontAlign> m_M;
	/// Stiffness matrix
	Eigen::Matrix<double, 12, 12, Eigen::DontAlign> m_K;
};

} // namespace Physics

} // namespace SurgSim

#endif // SURGSIM_PHYSICS_FEMELEMENT3DTETRAHEDRON_H<|MERGE_RESOLUTION|>--- conflicted
+++ resolved
@@ -136,11 +136,10 @@
 		const SurgSim::Math::Vector& naturalCoordinate) const override;
 
 	virtual SurgSim::Math::Vector computeNaturalCoordinate(
-		const DeformableRepresentationState& state,
+		const SurgSim::Math::OdeState& state,
 		const SurgSim::Math::Vector& cartesianCoordinate) const override;
 
 protected:
-<<<<<<< HEAD
 	/// Computes the tetrahedron shape functions
 	/// \param state The deformable rest state to compute the shape function from
 	/// \param[out] volume the volume calculated with the given state
@@ -148,17 +147,12 @@
 	/// \param[out] bi from the shape function, Ni(x, y, z) = 1/6*volume (ai + bi.x + ci.y + di.z)
 	/// \param[out] ci from the shape function, Ni(x, y, z) = 1/6*volume (ai + bi.x + ci.y + di.z)
 	/// \param[out] di from the shape function, Ni(x, y, z) = 1/6*volume (ai + bi.x + ci.y + di.z)
-	void computeShapeFunctions(const DeformableRepresentationState& state,
+	void computeShapeFunctions(const SurgSim::Math::OdeState& state,
 		double* volume,
 		std::array<double, 4>* ai,
 		std::array<double, 4>* bi,
 		std::array<double, 4>* ci,
 		std::array<double, 4>* di) const;
-=======
-	/// Computes the tetrahdron shape functions
-	/// \param restState The rest state to compute the shape function from
-	void computeShapeFunctions(const SurgSim::Math::OdeState& restState);
->>>>>>> 2c4dcd7b
 
 	/// Computes the tetrahedron stiffness matrix
 	/// \param state The state to compute the stiffness matrix from
