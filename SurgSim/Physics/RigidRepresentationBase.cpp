// This file is a part of the OpenSurgSim project.
// Copyright 2013, SimQuest Solutions Inc.
//
// Licensed under the Apache License, Version 2.0 (the "License");
// you may not use this file except in compliance with the License.
// You may obtain a copy of the License at
//
//     http://www.apache.org/licenses/LICENSE-2.0
//
// Unless required by applicable law or agreed to in writing, software
// distributed under the License is distributed on an "AS IS" BASIS,
// WITHOUT WARRANTIES OR CONDITIONS OF ANY KIND, either express or implied.
// See the License for the specific language governing permissions and
// limitations under the License.

#include "SurgSim/Framework/Assert.h"
#include "SurgSim/Framework/FrameworkConvert.h"
#include "SurgSim/Framework/PoseComponent.h"
#include "SurgSim/Framework/Runtime.h"
#include "SurgSim/Framework/SceneElement.h"
#include "SurgSim/Math/MeshShape.h"
#include "SurgSim/Physics/Localization.h"
#include "SurgSim/Physics/RigidCollisionRepresentation.h"
#include "SurgSim/Physics/RigidRepresentationBase.h"
#include "SurgSim/Physics/RigidRepresentationLocalization.h"
#include "SurgSim/Physics/PhysicsConvert.h"

namespace SurgSim
{
namespace Physics
{

RigidRepresentationBase::RigidRepresentationBase(const std::string& name) : Representation(name)
{
	SURGSIM_ADD_SERIALIZABLE_PROPERTY(RigidRepresentationBase, RigidRepresentationState,
									  RigidRepresentationState, getInitialState, setInitialState);
	SURGSIM_ADD_SERIALIZABLE_PROPERTY(RigidRepresentationBase, RigidRepresentationParameters,
									  RigidRepresentationParameters, getInitialParameters, setInitialParameters);
	SURGSIM_ADD_SERIALIZABLE_PROPERTY(RigidRepresentationBase, std::shared_ptr<SurgSim::Collision::Representation>,
									  CollisionRepresentation, getCollisionRepresentation, setCollisionRepresentation);
}

RigidRepresentationBase::~RigidRepresentationBase()
{
}

bool RigidRepresentationBase::doInitialize()
{
	auto meshShape =
		std::dynamic_pointer_cast<SurgSim::Math::MeshShape>(getInitialParameters().getShapeUsedForMassInertia());
	if (nullptr != meshShape)
	{
<<<<<<< HEAD
		SURGSIM_ASSERT(meshShape->isValid()) <<
			"An invalid MeshShape is used in this RigidRepresentationBase.";
=======
		if (!meshShape->isInitialized())
		{
			SURGSIM_ASSERT(meshShape->initialize(*(getRuntime()->getApplicationData()))) <<
					"Failed to initialize the mesh shape in this representation.";
		}
		m_initialParameters.updateProperties();
		setCurrentParameters(m_initialParameters);
>>>>>>> 76897f56
	}

	return true;
}

bool RigidRepresentationBase::doWakeUp()
{
	m_initialState.setPose(getPose());
	m_currentState = m_initialState;
	m_finalState = m_initialState;
	m_previousState = m_initialState;
	updateGlobalInertiaMatrices(m_currentState);
	return true;
}

void RigidRepresentationBase::setInitialState(const RigidRepresentationState& state)
{
	m_initialState = state;
	m_currentState = state;
	m_previousState = state;

	updateGlobalInertiaMatrices(m_currentState);
}

void RigidRepresentationBase::resetState()
{
	Representation::resetState();

	m_currentState  = m_initialState;
	m_previousState = m_initialState;
	m_finalState    = m_initialState;

	updateGlobalInertiaMatrices(m_currentState);
}

const RigidRepresentationState& RigidRepresentationBase::getInitialState() const
{
	return m_initialState;
}

const RigidRepresentationState& RigidRepresentationBase::getCurrentState() const
{
	return m_currentState;
}

const RigidRepresentationState& RigidRepresentationBase::getPreviousState() const
{
	return m_previousState;
}

std::shared_ptr<Localization> RigidRepresentationBase::createLocalization(const SurgSim::Collision::Location& location)
{
	return std::move(createTypedLocalization<RigidRepresentationLocalization>(location));
}

void RigidRepresentationBase::setInitialParameters(const RigidRepresentationParameters& parameters)
{
	m_initialParameters = parameters;
	m_currentParameters = parameters;

	updateGlobalInertiaMatrices(m_currentState);
}

void RigidRepresentationBase::setCurrentParameters(const RigidRepresentationParameters& parameters)
{
	m_currentParameters = parameters;
	updateGlobalInertiaMatrices(m_currentState);
}

const RigidRepresentationParameters& SurgSim::Physics::RigidRepresentationBase::getInitialParameters() const
{
	return m_initialParameters;
}

const RigidRepresentationParameters& SurgSim::Physics::RigidRepresentationBase::getCurrentParameters() const
{
	return m_currentParameters;
}

void SurgSim::Physics::RigidRepresentationBase::beforeUpdate(double dt)
{
	m_previousState = m_currentState;
}

void SurgSim::Physics::RigidRepresentationBase::afterUpdate(double dt)
{
	m_finalState = m_currentState;
	driveSceneElementPose(m_finalState.getPose() * getLocalPose().inverse());
}

void RigidRepresentationBase::setCollisionRepresentation(
	std::shared_ptr<SurgSim::Collision::Representation> representation)
{
	if (m_collisionRepresentation != representation)
	{
		// If we have an old collision representation clear the dependency
		auto oldCollisionRep = std::dynamic_pointer_cast<RigidCollisionRepresentation>(m_collisionRepresentation);
		if (oldCollisionRep != nullptr)
		{
			oldCollisionRep->setRigidRepresentation(nullptr);
		}

		Representation::setCollisionRepresentation(representation);

		// If its a RigidCollisionRepresentation connect with this representation
		auto newCollisionRep = std::dynamic_pointer_cast<RigidCollisionRepresentation>(representation);
		if (newCollisionRep != nullptr)
		{
			newCollisionRep->setRigidRepresentation(std::static_pointer_cast<RigidRepresentationBase>(getSharedPtr()));
		}
	}
}

}; // Physics
}; // SurgSim<|MERGE_RESOLUTION|>--- conflicted
+++ resolved
@@ -50,18 +50,8 @@
 		std::dynamic_pointer_cast<SurgSim::Math::MeshShape>(getInitialParameters().getShapeUsedForMassInertia());
 	if (nullptr != meshShape)
 	{
-<<<<<<< HEAD
 		SURGSIM_ASSERT(meshShape->isValid()) <<
 			"An invalid MeshShape is used in this RigidRepresentationBase.";
-=======
-		if (!meshShape->isInitialized())
-		{
-			SURGSIM_ASSERT(meshShape->initialize(*(getRuntime()->getApplicationData()))) <<
-					"Failed to initialize the mesh shape in this representation.";
-		}
-		m_initialParameters.updateProperties();
-		setCurrentParameters(m_initialParameters);
->>>>>>> 76897f56
 	}
 
 	return true;
