--- conflicted
+++ resolved
@@ -41,13 +41,6 @@
 namespace Blocks
 {
 SURGSIM_STATIC_REGISTRATION(VisualizeConstraintsBehavior);
-<<<<<<< HEAD
-
-
-=======
-
-
->>>>>>> f5cb6c2a
 /// Behavior to visualize information about the constraints as they are in the physics manager
 /// this will show the constraint location and the force from the last iteration of the physics manager
 /// \note currently only two types of constraint are being visualized MLCP_BILATERAL_3D_CONSTRAINT and
@@ -92,11 +85,8 @@
 			m_graphics;
 
 	boost::mutex m_graphicsMutex;
-<<<<<<< HEAD
 
 	std::shared_ptr<SurgSim::Framework::Logger> m_logger;
-=======
->>>>>>> f5cb6c2a
 };
 
 /// SceneElement that generates the VisualizeConstraintBehavior and the appropriate graphics Vectorfield
