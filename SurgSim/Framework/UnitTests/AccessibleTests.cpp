--- conflicted
+++ resolved
@@ -21,6 +21,8 @@
 
 #include "SurgSim/Math/Matrix.h"
 
+#include "SurgSim/Serialize/Convert.h"
+
 #include <memory>
 
 class TestClass : public SurgSim::Framework::Accessible
@@ -37,21 +39,15 @@
 		setSetter("normal", std::bind(&TestClass::setNormal, this, std::bind(SurgSim::Framework::convert<int>,
 						std::placeholders::_1)));
 
-<<<<<<< HEAD
-		SURGSIM_ADD_RW_PROPERTY(TestClass, double, b, getB, setB);
-
-		// For testing readable and writeable
-		setGetter("readable", std::bind(&TestClass::getA, this));
-		setSetter("writeable", std::bind(&TestClass::setA, this, std::bind(SurgSim::Framework::convert<int>,
-			std::placeholders::_1)));
-=======
 		SURGSIM_ADD_RW_PROPERTY(TestClass, double, readWrite, getReadWrite, setReadWrite);
 		SURGSIM_ADD_RW_PROPERTY(TestClass, std::shared_ptr<int>, sharedPtr, getSharedPtr, setSharedPtr);
 
 		SURGSIM_ADD_RO_PROPERTY(TestClass, int, readOnly, getReadOnly);
 
 		SURGSIM_ADD_RW_PROPERTY(TestClass, double, privateProperty, getPrivateProperty, setPrivateProperty);
->>>>>>> 388120da
+
+		SURGSIM_ADD_SERIALIZABLE_PROPERTY(TestClass, float, serializableProperty, 
+			getSerializableProperty, setSerializableProperty);
 	}
 
 	int normal;
@@ -60,17 +56,14 @@
 
 	std::shared_ptr<int> sharedPtr;
 
+	float serializableProperty;
+
 	int getNormal() { return normal; }
 	void setNormal(int val) { normal = val; }
 
 	double getReadWrite() { return readWrite; }
 	void setReadWrite(double val) { readWrite = val; }
 
-<<<<<<< HEAD
-	double getB() { return b;}
-	void setB(double val) { b = val;}
-
-=======
 	std::shared_ptr<int> getSharedPtr() { return sharedPtr; }
 	void setSharedPtr(std::shared_ptr<int> val) { sharedPtr = val; }
 
@@ -79,9 +72,11 @@
 	double getPrivateProperty() const { return privateProperty; }
 	void setPrivateProperty(double val) { privateProperty = val; }
 
+	float getSerializableProperty() const { return serializableProperty; }
+	void setSerializableProperty(float val) { serializableProperty = val; }
+
 private:
 	double privateProperty;
->>>>>>> 388120da
 };
 
 namespace SurgSim
@@ -158,26 +153,6 @@
 
 	double* noValue = nullptr;
 
-<<<<<<< HEAD
-	EXPECT_FALSE(a.getValue("a", noValue));
-}
-
-TEST(AccessibleTest, CheckReadWriteable)
-{
-	TestClass a;
-
-	EXPECT_TRUE(a.isReadable("a"));
-	EXPECT_TRUE(a.isWriteable("a"));
-
-	EXPECT_TRUE(a.isReadable("readable"));
-	EXPECT_FALSE(a.isWriteable("readable"));
-
-	EXPECT_FALSE(a.isReadable("writeable"));
-	EXPECT_TRUE(a.isWriteable("writeable"));
-
-	EXPECT_FALSE(a.isWriteable("xxx"));
-	EXPECT_FALSE(a.isReadable("xxx"));
-=======
 	EXPECT_FALSE(a.getValue("normal", noValue));
 }
 
@@ -232,7 +207,21 @@
 	ASSERT_NO_THROW({convert<SurgSim::Math::Matrix44f>(sourceFloat);});
 	target = convert<SurgSim::Math::Matrix44f>(sourceFloat);
 	EXPECT_TRUE(target.isApprox(sourceFloat));
->>>>>>> 388120da
+}
+
+TEST(AccessibleTests, Serialize)
+{
+	TestClass a;
+	a.serializableProperty = 100;
+
+	YAML::Node node = a.encode();
+
+	EXPECT_TRUE(node.IsMap());
+	EXPECT_EQ(100, node["serializableProperty"].as<int>());
+
+	node["serializableProperty"] = 50;
+	EXPECT_NO_THROW(a.decode(node));
+	EXPECT_EQ(50, a.serializableProperty);
 }
 
 }; // namespace Framework
