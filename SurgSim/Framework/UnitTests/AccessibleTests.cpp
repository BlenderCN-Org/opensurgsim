--- conflicted
+++ resolved
@@ -37,21 +37,17 @@
 		setSetter("normal", std::bind(&TestClass::setNormal, this, std::bind(SurgSim::Framework::convert<int>,
 						std::placeholders::_1)));
 
-<<<<<<< HEAD
 		SURGSIM_ADD_RW_PROPERTY(TestClass, double, readWrite, getReadWrite, setReadWrite);
 		SURGSIM_ADD_RW_PROPERTY(TestClass, std::shared_ptr<int>, sharedPtr, getSharedPtr, setSharedPtr);
 
 		SURGSIM_ADD_RO_PROPERTY(TestClass, int, readOnly, getReadOnly);
 
 		SURGSIM_ADD_RW_PROPERTY(TestClass, double, privateProperty, getPrivateProperty, setPrivateProperty);
-=======
-		SURGSIM_ADD_RW_PROPERTY(TestClass, double, b, getB, setB);
 
 		// For testing readable and writeable
-		setGetter("readable", std::bind(&TestClass::getA, this));
-		setSetter("writeable", std::bind(&TestClass::setA, this, std::bind(SurgSim::Framework::convert<int>,
+		setGetter("readable", std::bind(&TestClass::getNormal, this));
+		setSetter("writeable", std::bind(&TestClass::setNormal, this, std::bind(SurgSim::Framework::convert<int>,
 			std::placeholders::_1)));
->>>>>>> 5ea3c412
 	}
 
 	int normal;
@@ -66,7 +62,6 @@
 	double getReadWrite() { return readWrite; }
 	void setReadWrite(double val) { readWrite = val; }
 
-<<<<<<< HEAD
 	std::shared_ptr<int> getSharedPtr() { return sharedPtr; }
 	void setSharedPtr(std::shared_ptr<int> val) { sharedPtr = val; }
 
@@ -77,11 +72,7 @@
 
 private:
 	double privateProperty;
-=======
-	double getB() { return b;}
-	void setB(double val) { b = val;}
-
->>>>>>> 5ea3c412
+
 };
 
 namespace SurgSim
@@ -158,8 +149,24 @@
 
 	double* noValue = nullptr;
 
-<<<<<<< HEAD
 	EXPECT_FALSE(a.getValue("normal", noValue));
+}
+
+TEST(AccessibleTest, CheckReadWriteable)
+{
+	TestClass a;
+
+	EXPECT_TRUE(a.isReadable("normal"));
+	EXPECT_TRUE(a.isWriteable("normal"));
+
+	EXPECT_TRUE(a.isReadable("readable"));
+	EXPECT_FALSE(a.isWriteable("readable"));
+
+	EXPECT_FALSE(a.isReadable("writeable"));
+	EXPECT_TRUE(a.isWriteable("writeable"));
+
+	EXPECT_FALSE(a.isWriteable("xxx"));
+	EXPECT_FALSE(a.isReadable("xxx"));
 }
 
 TEST(AccessibleTest, Privates)
@@ -213,27 +220,8 @@
 	ASSERT_NO_THROW({convert<SurgSim::Math::Matrix44f>(sourceFloat);});
 	target = convert<SurgSim::Math::Matrix44f>(sourceFloat);
 	EXPECT_TRUE(target.isApprox(sourceFloat));
-=======
-	EXPECT_FALSE(a.getValue("a", noValue));
-}
-
-TEST(AccessibleTest, CheckReadWriteable)
-{
-	TestClass a;
-
-	EXPECT_TRUE(a.isReadable("a"));
-	EXPECT_TRUE(a.isWriteable("a"));
-
-	EXPECT_TRUE(a.isReadable("readable"));
-	EXPECT_FALSE(a.isWriteable("readable"));
-
-	EXPECT_FALSE(a.isReadable("writeable"));
-	EXPECT_TRUE(a.isWriteable("writeable"));
-
-	EXPECT_FALSE(a.isWriteable("xxx"));
-	EXPECT_FALSE(a.isReadable("xxx"));
->>>>>>> 5ea3c412
-}
+}
+
 
 }; // namespace Framework
 }; // namespace SurgSim