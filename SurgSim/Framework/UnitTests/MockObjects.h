// This file is a part of the OpenSurgSim project.
// Copyright 2013, SimQuest LLC.
//
// Licensed under the Apache License, Version 2.0 (the "License");
// you may not use this file except in compliance with the License.
// You may obtain a copy of the License at
//
//     http://www.apache.org/licenses/LICENSE-2.0
//
// Unless required by applicable law or agreed to in writing, software
// distributed under the License is distributed on an "AS IS" BASIS,
// WITHOUT WARRANTIES OR CONDITIONS OF ANY KIND, either express or implied.
// See the License for the specific language governing permissions and
// limitations under the License.

#ifndef MOCKOBJECTS_H
#define MOCKOBJECTS_H

#include <memory>

#include "SurgSim/Framework/Assert.h"
#include "SurgSim/Framework/BasicThread.h"
#include "SurgSim/Framework/Behavior.h"
#include "SurgSim/Framework/Component.h"
#include "SurgSim/Framework/ComponentManager.h"
#include "SurgSim/Framework/Representation.h"
#include "SurgSim/Framework/Runtime.h"
#include "SurgSim/Framework/Scene.h"
#include "SurgSim/Framework/SceneElement.h"

/// Class to catch the calls made to the scene element, does nothing
class MockSceneElement : public SurgSim::Framework::SceneElement
{
public:
	explicit MockSceneElement(const std::string& name = "MockSceneElement") :
		SceneElement(name),
		didInit(false),
		didWakeUp(false),
		didUpdate(false),
		didLateUpdate(false),
		didFixedUpdate(false)
	{
		m_localRuntime = std::make_shared<SurgSim::Framework::Runtime>();
		setRuntime(m_localRuntime);
	}

	virtual void update(double dt)
	{
		didUpdate = true;
	}
	virtual void lateUpdate(double dt)
	{
		didLateUpdate = true;
	}
	virtual void fixedRateUpdate(double dt)
	{
		didFixedUpdate = true;
	}

	virtual bool doInitialize()
	{
		didInit = true;
		return didInit;
	};
	virtual bool doWakeUp()
	{
		didWakeUp = true;
		return didWakeUp;
	};

	bool didInit;
	bool didWakeUp;
	bool didUpdate;
	bool didLateUpdate;
	bool didFixedUpdate;
private:
	std::shared_ptr<SurgSim::Framework::Runtime> m_localRuntime;
};

class MockThread : public SurgSim::Framework::BasicThread
{
public:
	MockThread() :
		count(10),
		totalTime(0.0),
		didBeforeStop(false)
	{
	}

	virtual ~MockThread()
	{
	}

	int count;
	double totalTime;

	bool didBeforeStop;

private:
	virtual bool doInitialize()
	{
		return true;
	};
	virtual bool doStartUp()
	{
		return true;
	};
	virtual bool doUpdate(double dt)
	{
		--count;
		totalTime += dt;

		return count != 0;
	};
	virtual void doBeforeStop()
<<<<<<< HEAD
	{
		didBeforeStop = true;
	};
};

class MockManager : public SurgSim::Framework::ComponentManager
{
public:
	MockManager(bool succeedInit = true, bool succeedStartup = true) :
		succeedInit(succeedInit),
		succeedStartup(succeedStartup),
		didInitialize(false),
		didStartUp(false),
		didBeforeStop(false)
	{
	}

	virtual ~MockManager()
	{
	}

	bool succeedInit;
	bool succeedStartup;

	bool didInitialize;
	bool didStartUp;
	bool didBeforeStop;

private:
	virtual bool doInitialize()
	{
		didInitialize = succeedInit;
		return succeedInit;
	};
	virtual bool doStartUp()
	{
		didStartUp = succeedStartup;
		return succeedStartup;
	};
	virtual bool doUpdate(double dt)
	{
		return true;
	};
	virtual void doBeforeStop()
	{
		didBeforeStop = true;
	};

	virtual bool addComponent(std::shared_ptr<SurgSim::Framework::Component> component)
=======
>>>>>>> f5a32ff8
	{
		didBeforeStop = true;
	};
};


class MockComponent : public SurgSim::Framework::Component
{
public:
	explicit MockComponent(const std::string& name, bool succeedInit = true, bool succeedWakeUp = true) :
		Component(name),
		succeedWithInit(succeedInit),
		succeedWithWakeUp(succeedWakeUp),
		didWakeUp(false),
		didInit(false)
	{
	}

	virtual ~MockComponent()
	{
	}

	virtual bool doInitialize()
	{
		didInit = true;
		return succeedWithInit;
	}

	virtual bool doWakeUp()
	{
		didWakeUp = true;
		return succeedWithWakeUp;
	}

	bool succeedWithInit;
	bool succeedWithWakeUp;
	bool didWakeUp;
	bool didInit;
};

class MockBehavior : public SurgSim::Framework::Behavior
{
public:
	MockBehavior(const std::string& name, bool succeedInit = true, bool succeedWakeUp = true) :
	Behavior(name),
		succeedWithInit(succeedInit),
		succeedWithWakeUp(succeedWakeUp),
		isInitialized(false),
		updateCount(0)
	{
	}
	virtual ~MockBehavior()
	{
	}

	virtual bool doInitialize()
	{
		isInitialized = true;
		return succeedWithInit;
	}

	virtual bool doWakeUp()
	{
		return succeedWithWakeUp;
	}

	virtual void update(double dt)
	{
		updateCount++;
	}

	bool succeedWithInit;
	bool succeedWithWakeUp;
	bool isInitialized;
	int updateCount;
};


class MockManager : public SurgSim::Framework::ComponentManager
{
public:
	MockManager(bool succeedInit = true, bool succeedStartup = true) :
		succeedInit(succeedInit),
		succeedStartup(succeedStartup),
		didInitialize(false),
		didStartUp(false),
		didBeforeStop(false)
	{
	}

	virtual ~MockManager()
	{
	}

	const std::vector<std::shared_ptr<MockComponent>>& getComponents()
	{
		return m_components;
	}

	bool testTryAddComponent(const std::shared_ptr<SurgSim::Framework::Component>& component)
	{
		return doAddComponent(component);
	}

	bool testTryRemoveComponent(const std::shared_ptr<SurgSim::Framework::Component>& component)
	{
		return doRemoveComponent(component);
	}

	void testProcessComponents()
	{
		processComponents();
	}

	bool succeedInit;
	bool succeedStartup;
	bool didInitialize;
	bool didStartUp;
	bool didBeforeStop;

private:
	virtual bool doInitialize()
	{
		didInitialize = true;
		return succeedInit;
	};
	virtual bool doStartUp()
	{
		didStartUp = true;
		return succeedStartup;
	};
	virtual bool doUpdate(double dt)
	{
		return true;
	};

	virtual void doBeforeStop()
	{
		didBeforeStop = true;
	}

	virtual bool doAddComponent(const std::shared_ptr<SurgSim::Framework::Component>& component) 
	{
		return tryAddComponent(component, &m_components) != nullptr;
	}

	virtual bool doRemoveComponent(const std::shared_ptr<SurgSim::Framework::Component>& component) 
	{
		return tryRemoveComponent(component, &m_components);
	}


	std::vector<std::shared_ptr<MockComponent>> m_components;


};

#endif // MOCKOBJECTS_H<|MERGE_RESOLUTION|>--- conflicted
+++ resolved
@@ -113,11 +113,83 @@
 		return count != 0;
 	};
 	virtual void doBeforeStop()
-<<<<<<< HEAD
 	{
 		didBeforeStop = true;
 	};
 };
+
+
+class MockComponent : public SurgSim::Framework::Component
+{
+public:
+	explicit MockComponent(const std::string& name, bool succeedInit = true, bool succeedWakeUp = true) :
+		Component(name),
+		succeedWithInit(succeedInit),
+		succeedWithWakeUp(succeedWakeUp),
+		didWakeUp(false),
+		didInit(false)
+	{
+	}
+
+	virtual ~MockComponent()
+	{
+	}
+
+	virtual bool doInitialize()
+	{
+		didInit = true;
+		return succeedWithInit;
+	}
+
+	virtual bool doWakeUp()
+	{
+		didWakeUp = true;
+		return succeedWithWakeUp;
+	}
+
+	bool succeedWithInit;
+	bool succeedWithWakeUp;
+	bool didWakeUp;
+	bool didInit;
+};
+
+class MockBehavior : public SurgSim::Framework::Behavior
+{
+public:
+	MockBehavior(const std::string& name, bool succeedInit = true, bool succeedWakeUp = true) :
+	Behavior(name),
+		succeedWithInit(succeedInit),
+		succeedWithWakeUp(succeedWakeUp),
+		isInitialized(false),
+		updateCount(0)
+	{
+	}
+	virtual ~MockBehavior()
+	{
+	}
+
+	virtual bool doInitialize()
+	{
+		isInitialized = true;
+		return succeedWithInit;
+	}
+
+	virtual bool doWakeUp()
+	{
+		return succeedWithWakeUp;
+	}
+
+	virtual void update(double dt)
+	{
+		updateCount++;
+	}
+
+	bool succeedWithInit;
+	bool succeedWithWakeUp;
+	bool isInitialized;
+	int updateCount;
+};
+
 
 class MockManager : public SurgSim::Framework::ComponentManager
 {
@@ -135,130 +207,6 @@
 	{
 	}
 
-	bool succeedInit;
-	bool succeedStartup;
-
-	bool didInitialize;
-	bool didStartUp;
-	bool didBeforeStop;
-
-private:
-	virtual bool doInitialize()
-	{
-		didInitialize = succeedInit;
-		return succeedInit;
-	};
-	virtual bool doStartUp()
-	{
-		didStartUp = succeedStartup;
-		return succeedStartup;
-	};
-	virtual bool doUpdate(double dt)
-	{
-		return true;
-	};
-	virtual void doBeforeStop()
-	{
-		didBeforeStop = true;
-	};
-
-	virtual bool addComponent(std::shared_ptr<SurgSim::Framework::Component> component)
-=======
->>>>>>> f5a32ff8
-	{
-		didBeforeStop = true;
-	};
-};
-
-
-class MockComponent : public SurgSim::Framework::Component
-{
-public:
-	explicit MockComponent(const std::string& name, bool succeedInit = true, bool succeedWakeUp = true) :
-		Component(name),
-		succeedWithInit(succeedInit),
-		succeedWithWakeUp(succeedWakeUp),
-		didWakeUp(false),
-		didInit(false)
-	{
-	}
-
-	virtual ~MockComponent()
-	{
-	}
-
-	virtual bool doInitialize()
-	{
-		didInit = true;
-		return succeedWithInit;
-	}
-
-	virtual bool doWakeUp()
-	{
-		didWakeUp = true;
-		return succeedWithWakeUp;
-	}
-
-	bool succeedWithInit;
-	bool succeedWithWakeUp;
-	bool didWakeUp;
-	bool didInit;
-};
-
-class MockBehavior : public SurgSim::Framework::Behavior
-{
-public:
-	MockBehavior(const std::string& name, bool succeedInit = true, bool succeedWakeUp = true) :
-	Behavior(name),
-		succeedWithInit(succeedInit),
-		succeedWithWakeUp(succeedWakeUp),
-		isInitialized(false),
-		updateCount(0)
-	{
-	}
-	virtual ~MockBehavior()
-	{
-	}
-
-	virtual bool doInitialize()
-	{
-		isInitialized = true;
-		return succeedWithInit;
-	}
-
-	virtual bool doWakeUp()
-	{
-		return succeedWithWakeUp;
-	}
-
-	virtual void update(double dt)
-	{
-		updateCount++;
-	}
-
-	bool succeedWithInit;
-	bool succeedWithWakeUp;
-	bool isInitialized;
-	int updateCount;
-};
-
-
-class MockManager : public SurgSim::Framework::ComponentManager
-{
-public:
-	MockManager(bool succeedInit = true, bool succeedStartup = true) :
-		succeedInit(succeedInit),
-		succeedStartup(succeedStartup),
-		didInitialize(false),
-		didStartUp(false),
-		didBeforeStop(false)
-	{
-	}
-
-	virtual ~MockManager()
-	{
-	}
-
 	const std::vector<std::shared_ptr<MockComponent>>& getComponents()
 	{
 		return m_components;
