--- conflicted
+++ resolved
@@ -25,7 +25,6 @@
 set(UNIT_TEST_HEADERS
 )
 
-<<<<<<< HEAD
 set(LIBS
 	PhantomDevice
 	SurgSimInput
@@ -34,10 +33,6 @@
 	${Boost_LIBRARIES}
 	${OPENHAPTICS_LIBRARIES}
 )
-=======
-set(LIBS PhantomDevice SurgSimInput SurgSimFramework SurgSimDataStructures
-	gmock gtest ${Boost_LIBRARIES} ${OPENHAPTICS_LIBRARIES})
->>>>>>> 18e207b1
 
 # The unit tests will be built whenever the library is built, but
 # running them at build time requires hardware and is disabled by
