--- conflicted
+++ resolved
@@ -238,11 +238,7 @@
 	bool doAddData(const SurgSim::Math::Vector3d& position, const Data& nodeData, const int level,
 				   const int currentLevel);
 
-<<<<<<< HEAD
-	virtual bool doLoad(const std::string& fileName) override;
-=======
 	bool doLoad(const std::string& filePath) override;
->>>>>>> b03e2687
 
 	/// The bounding box of the current OctreeNode
 	SurgSim::Math::Aabbd m_boundingBox;
