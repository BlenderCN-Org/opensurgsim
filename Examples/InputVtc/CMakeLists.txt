--- conflicted
+++ resolved
@@ -40,22 +40,10 @@
 set(LIBS 
 	MultiAxisDevice
 	SurgSimBlocks
-<<<<<<< HEAD
-	SurgSimDataStructures
-	SurgSimFramework
-	SurgSimMath
 	SurgSimGraphics
-	SurgSimInput
-	SurgSimPhysics
 	yaml-cpp
-	${OPENSCENEGRAPH_LIBRARIES} 
-	${OPENTHREADS_LIBRARY}
-	${Boost_LIBRARIES})
-=======
-	SurgSimGraphics
 )
 
->>>>>>> 495d058b
 if(WDK_FOUND)
 	list(APPEND LIBS ${WDK_LIBRARIES})
 endif()
