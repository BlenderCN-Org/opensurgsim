# This file is a part of the OpenSurgSim project.
# Copyright 2013, SimQuest Solutions Inc.
#
# Licensed under the Apache License, Version 2.0 (the "License");
# you may not use this file except in compliance with the License.
# You may obtain a copy of the License at
#
#     http://www.apache.org/licenses/LICENSE-2.0
#
# Unless required by applicable law or agreed to in writing, software
# distributed under the License is distributed on an "AS IS" BASIS,
# WITHOUT WARRANTIES OR CONDITIONS OF ANY KIND, either express or implied.
# See the License for the specific language governing permissions and
# limitations under the License.

find_package(OpenSceneGraph COMPONENTS osg osgViewer osgText osgUtil osgDB osgGA osgAnimation REQUIRED)
find_package(OpenThreads)

link_directories(
	${Boost_LIBRARY_DIRS}
)

include_directories(
	"${SURGSIM_TOP_INCLUDE_DIR}"
	"${CMAKE_CURRENT_SOURCE_DIR}"
	"${EIGEN3_INCLUDE_DIR}"
	"${Boost_INCLUDE_DIR}"
	"${OSG_INCLUDE_DIR}"
	"${OPENTHREADS_INCLUDE_DIR}"
	"${YAML_CPP_SOURCE_DIR}/include"

)

set(ADDSPHEREFROMINPUT_EXAMPLE_SOURCE
	AddSphereBehavior.cpp
	AddSphereFromInput.cpp
)


set(ADDSPHEREFROMINPUT_EXAMPLE_HEADER
	AddSphereBehavior.h
)

add_executable(ExampleAddSphereFromInput
	${ADDSPHEREFROMINPUT_EXAMPLE_SOURCE}
	${ADDSPHEREFROMINPUT_EXAMPLE_HEADER})

surgsim_show_ide_folders(
"${ADDSPHEREFROMINPUT_EXAMPLE_SOURCE}" "${ADDSPHEREFROMINPUT_EXAMPLE_HEADER}")

set(LIBS 
	MultiAxisDevice
	SurgSimBlocks
	SurgSimGraphics
<<<<<<< HEAD
	SurgSimInput
	SurgSimPhysics
	SurgSimMath
	yaml-cpp
	${OPENSCENEGRAPH_LIBRARIES} 
	${OPENTHREADS_LIBRARY}
	${Boost_LIBRARIES})
=======
)

>>>>>>> 495d058b
if(WDK_FOUND)
	list(APPEND LIBS ${WDK_LIBRARIES})
endif()

target_link_libraries(ExampleAddSphereFromInput ${LIBS}
)

# Put ExampleAddSphereFromInput into folder "Examples"
set_target_properties(ExampleAddSphereFromInput PROPERTIES FOLDER "Examples") <|MERGE_RESOLUTION|>--- conflicted
+++ resolved
@@ -52,18 +52,9 @@
 	MultiAxisDevice
 	SurgSimBlocks
 	SurgSimGraphics
-<<<<<<< HEAD
-	SurgSimInput
-	SurgSimPhysics
-	SurgSimMath
 	yaml-cpp
-	${OPENSCENEGRAPH_LIBRARIES} 
-	${OPENTHREADS_LIBRARY}
-	${Boost_LIBRARIES})
-=======
 )
 
->>>>>>> 495d058b
 if(WDK_FOUND)
 	list(APPEND LIBS ${WDK_LIBRARIES})
 endif()
